Priority:
- configurable tile spec colors
- "General" and "Current" shortcut split
- dissolve material/tile separation
- fix trans flag prop loading
- thin pipe join pipes not in path

Bugs:
- drizzle doesn't build correctly on mac?
- change history doesn't work well with level resize
- crashes when calling UnloadMesh on Debian Linux
- Init files assume a case-insensitive filesystem -- add a way in the asset manager
  to correct the .png filenames on non-Windows systems
<<<<<<< HEAD
- effects list change recorder doesn't work?
=======
- weird graphical issue on certain drivers when level is out of bounds
>>>>>>> 745ca588

Overall:
- figure out github actions to make nightly builds
- favorite tiles and props
- file manager "New Folder" button
- retrieve tile/prop textures on-demand instead of ahead of time
- code cleanup (RainEd.cs is like 1000 lines long... maybe also use subscriber pattern for subwindow updating?)
  also use function/class summaries
- move away from Raylib, perhaps use a single windowing/graphics library like SFML or Silk.NET or Veldrid
- rect/material tile place
- auto-recovery saves (main problem is figuring out how to do it non-blocking)
  - probably just create a copy of the level on the main thread, and save it on another? still would probably freeze app for a bit
- combine geo and tile editor
- check for latest version using https://api.github.com/repos/pkhead/rained/releases/latest
  (idk how to do this, it returns a 403 Forbidden)
- port newmakelevel (geometry exporter) to C#
- Move Level
- level preview in file browser
- undo/redo for level resize
- level resze drag
- help pages/hints/tooltips/whatever
- Edit/View menu buttons for specific editors
  e.g. New Camera button in camera editor,
  no copy/paste in light/effects editor
- tile cat# and index# saving is probably incorrect
- option to use "legacy" shortcut icons

Geometry Editor:
- select and copy/paste
- show tool preview over mouse
- select and move geometry (make in conjunction with copy/paste)
- ability to view tiles (hm... what if i combined geo/tile editor?)
- keyboard shortcut for shortcut & shortcut dots
- optimized cell change recorder
  (i.e. record specific changes in user code instead of scanning the entire level for such)
  (though, after implementing LevelCell.Equals manually, the pause is barely noticeable)

NOTE: shortcut entrances always have an object of type 4. (dunno why, probably some leftovers from an older impl)

Tile Editor:
- make 2nd geo spec layer a lighter red 
- optimize tile rendering
- customizable autotiling (check out autotiling branch)
- force geo on materials (hm... what if i combined geo/tile editor?)
- G+right click is buggy with specs2 (really?)
- tool to fix detached tile bodies

Camera Editor:
- render order

Light Editor:
- save intermediate textures for change history
  (i guess once per every 1000 stroke atoms or something)
- toggle view shadow plane and occlusion plane
- prop/tile as brush

Effects Editor:
- WASD navigation
- only store the pixels that changed in the matrix

Prop Editor:
- do tile as prop depth change based on if specs2 is active?
- More tiles are located in startUp.lingo... also check out initDRInternal in comEditorUtils.lingo
- correct flipping of multiple props or freeform props
  freeform props should flip about the center of the AABB

Render:
- select camera to render first
- show time elapsed

tile data format (from rwe+):
    {"tp": "tileHead", "data": ["point(C, T)", "N"]}
    C = Category ID (starting from 1) plus 2 (Stone = 3, Machinery = 15, Misc = 12)
    T = Tile index starting from 1
    N = tile name

    {"tp": "tileBody", "data": ["PT", L]}
    PT = location of the tile head plus (1, 1)
    L = layer

    {"tp": "material", "data": "N"}
    N = material name

    {"tp": "default": "data": 0}

FX MATRIX FORMAT
  {
    #nm: string
    #tp: "nn" | "standardErosion" (don't really know what this means),
    #crossScreen: 0 (idk what this means, but it is effect-specific),
    #mtrx: (2d array with values ranging from 0 to 100)
    #Options: [
      [
        section Header as string,
        options as string array (no options = empty array),
        selected value? (string, but a number is used for seed)
      ]
    ],

    [if #tp == "standardErosion"] (
      #repeats: number (idk what this does, but it is effect-specific)
      #affectOpenAreas: number (idk what this does either, but it is effect-specific)
    )
  }

PROP INIT FORMAT
  [
    #nm: string
    #tp: "standard" | "soft" | "variedStandard" | "simpleDecal" | "variedSoft" | "variedDecal" | "antimatter" | "coloredSoft"

    #colorize?: integer

    if tp == "standard" | "variedStandard" (
      #colorTreatment: "standard" | "bevel"
      
      if colorTreatment == "bevel" (
        #bevel: integer  
      )

      #sz: point
      #repeatL: int[]
    )

    if tp == "variedStandard" (
      #vars: integer
      #random: integer
    )

    if tp == "variedSoft" | "variedDecal" (
      #pxlSize: point
      #vars: integer
      #random: integer
    )

    if tp == "coloredSoft" (
      #pxlSize: point
    )

    if tp == "soft" (
      #depth: integer
      #round: integer
      #contourExp: float
      #selfShade: integer
      #highLightBorder: float
      #depthAffectHilites: float
      #shadowBorder: float
      #smoothShading: integer
    )

    if tp == "simpleDecal" | tp == "variedDecal" (
      #depth: integer
    )

    if tp == "antimatter" (
      #depth: number
      #contourExp: number
    )

    #tags: ("randomRotat" | "snapToGrid" | "Circular Sign" | "randomFlipX" | "randomFlipY")[]
    #layerExceptions: []
    #notes: string[]
  ]

PROP LEVEL FORMAT
    (sorted from ascending to descending their sublayer origin (when positive))

    PROPDATA: [
      sublayer origin as negative integer
      name as string
      point(category#, tile#) (Cogs and Gears = 1)
      array for quad corners, starting from top-left and continuing clockwise. 16 units = 1 cell
      [
        #settings: [
          #renderorder: any integer
          #seed: integer [0,1000]
          #renderTime: 0 = PreEffects; 1 = PostEffects
          #customDepth?: integer
          #color?: integer index into colors list, 1-indexed
          #variation?: integer, starting from 1
          #applyColor?: 1 if true, 0 if false
          #release?: (rope release mode) -1 = Left, 0 = None, 1 = Right

        ],
        #points: point[] (if rope-type prop)
      ]
    ]

    [
      #props: PROPDATA[]
    ]<|MERGE_RESOLUTION|>--- conflicted
+++ resolved
@@ -11,11 +11,8 @@
 - crashes when calling UnloadMesh on Debian Linux
 - Init files assume a case-insensitive filesystem -- add a way in the asset manager
   to correct the .png filenames on non-Windows systems
-<<<<<<< HEAD
 - effects list change recorder doesn't work?
-=======
 - weird graphical issue on certain drivers when level is out of bounds
->>>>>>> 745ca588
 
 Overall:
 - figure out github actions to make nightly builds
