--- conflicted
+++ resolved
@@ -1,26 +1,11 @@
-<<<<<<< HEAD
 geo-improvements;
 - changing level doesn't clear selection
 - move selected, add wall (selection clears), undo, redo, bug: selection doesn't clear
 - objects don't display in selection
 
-Changes for Next Minor Update:
-- render shortcuts in tile editor when hovering over them
-- slope rect mode
-- Remove set default material keybind?
-- Showing geo specs in tile preview?
-- GEO EDITOR SELECT-COPY-PASTE
-- keep track of recent files
-- view option to show camera border
-- geo mirror
-- rect/material tile place
-- change geo spec color
-- view geo specs in tile preview?
-=======
 Priority:
 - configurable tile spec colors
 - dissolve material/tile separation
->>>>>>> 5615f9e3
 
 Bugs:
 - change history doesn't work well with level resize
@@ -29,17 +14,6 @@
   - already figured this out, fix is on the glib branch (though doesn't actually require glib)
 
 Overall:
-<<<<<<< HEAD
-- shortcut window: General and Current sections (not tabs)
-- keyboard replacements for scroll wheel stuff
-- auto-recovery saves (main problem is figuring out how to do it non-blocking)
-  - probably just create a copy of the level on the main thread, and save it on another? still would probably freeze app for a bit
-- combine geo and tile editor
-- configurable geo colors
-- configurable keybinds
-- configurable theme
-- check for latest version using https://api.github.com/repos/pkhead/rained/releases/latest
-=======
 - client code mouse position doesn't work with multi-viewports
 - autotile joining
   - option to join only inner tiles
@@ -47,7 +21,6 @@
 - new level screen
 - favorite tiles and props
 - move away from Raylib, perhaps use a single windowing/graphics library like SFML or Silk.NET or Veldrid
->>>>>>> 5615f9e3
 - Move Level
 - undo/redo for level resize
 - level resze drag
@@ -60,10 +33,6 @@
 - select and copy/paste
 - show tool preview over mouse
 - select and move geometry (make in conjunction with copy/paste)
-<<<<<<< HEAD
-- ability to view tiles (hm... what if i combined geo/tile editor?)
-=======
->>>>>>> 5615f9e3
 - keyboard shortcut for shortcut & shortcut dots
 
 Tile Editor:
