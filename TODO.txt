Selection:
- drag for tile select

LargeTexture:
- large texture for lightmap

Scripting API 3.0:
- fix log of nlua exception thrown in command run
- make lua autotiles not use NLua classes
- effect layer accept lingo names

Bugs:
- undoing while chain holder attach makes a crash .. ???
- reported issue of lag building up over time... speeds up when opened a room with a lot of props
- reported increased usage while computer is locked
- reported crash in asset manager due to queues or something
- asset manager merging is actually kind of buggy
- don't clip mirror lines to scissor box
- errors when rendering new effects???
- using keyboards shortcuts while rendering does weird things
  fix: disable shortcuts while rendering

v2.4.0:
  - tile & effect prefabs
  - favorite tiles&props
  - material previews
  - render single camera
  - translation system
  - effects previews
  - show prop preview over mouse
  - second layer for keybinds
<<<<<<< HEAD
  - make effect brush strength independent of refresh rate
  - configurable effect strength + visual strength
=======
>>>>>>> ea7ac17e
  - Rotation props (#29)
  - scripting system
    - button to reload scripts
    - autotiles
      - option to join only inner tiles
      - ability to recognize more than one tile as a direction type
      - cross beams autotile
        - ability to constrain autotile shape into a square
      - expose imgui functions for scripting api
      - add re-path button (useful for autotiles that do random)

v2.3.0:
  - Lightmap stretch (ditto) & move
  - prop editor lasso select
  - prop editor copy + paste

Do Soon:
- toggle for showing shortcuts in tile editor

Do Later:
- popup menu for view toggle
- optional download from seroen's repo
- FIX BLENDING OF PROPS IN TILE EDITOR !!!!!! (wait it's broken?)

Do Sometime:
- asset manager crap
- method of generating approximated geometry from prop

v3.0.0:
- Fully FeatuerdWorld editor

Other features:
- asset manager
  - can rearrange the order of stuff in asset manager
  - can change color in asset manager
  - fix merging
  - can select certain packs from solar repo?
- autosave
- optimize tile deform rendering (use vertex shader)
- prop selection box is affected by bfTiles (don't do this, also make optional from preferences. is this possible?)
- material previews. henry said i shouldn't try it because it will make the leditor very slow but I Don't Care.
  (i  mean i do care, i just think i can make it run reasonably fast by using spatial partitioning)
- Move Level
- undo/redo for level resize
- level resze drag
- level resize change history
- put asterik in window title for unsaved levels
- allow user to open levels with unrecognized tiles/props
  without erasing unrecognized assets
  - so need to figure out how to store tiles/props by name only instead of
    by init reference... probably could use an ID system and most IDs are
    a reference to a tile but some IDs are for placeholders.

Geometry Editor:
- show tool preview over mouse

Light Editor:
- toggle view shadow plane and occlusion plane
- prop/tile as brush

Effects Editor:
- WASD navigation
- only store the pixels that changed in the matrix

Prop Editor:
- do tile as prop depth change based on if specs2 is active?
- More tiles are located in startUp.lingo... also check out initDRInternal in comEditorUtils.lingo
- correct flipping of multiple props or freeform props
  freeform props should flip about the center of the AABB

Tile graphics atlasing:

Regular colors you already know
rgb(255,0,0) —> shadow
rgb(0,255,0) —> midtone
rgb(0,0,255) —> highlight
rgb(255,255,0) —> same as midtone, only used in color2 window

Dark colors, they always use the non-sunlit part of the palette and also use the front of it. Used by platforms and roof houses.
rgb(150,0,0) —> dark shadow
rgb(0,150,0) —> dark midtone
rgb(0,0,150) —> dark highlight

The regular effect colors, they fade to midtone color
rgb(255,0,255) —> color A
rgb(0,255,255) —> color B

There’s more though! There’s versions for highlight and shadow as well. (as in they fade to that color instead of midtone)
rgb(255,150,255) —> highlight color A
rgb(150,255,255) —> highlight color B
rgb(150,0,150) —> shadow color A
rgb(0,150,150) —> shadow color B

What’s the gigantic singular case you might then ask? Any color rgb(x,255,150) turns into batfly hive white, fading from I think it’s midtone to white based on the red channel<|MERGE_RESOLUTION|>--- conflicted
+++ resolved
@@ -29,11 +29,6 @@
   - effects previews
   - show prop preview over mouse
   - second layer for keybinds
-<<<<<<< HEAD
-  - make effect brush strength independent of refresh rate
-  - configurable effect strength + visual strength
-=======
->>>>>>> ea7ac17e
   - Rotation props (#29)
   - scripting system
     - button to reload scripts
