/**
* Rained no longer uses Raylib. I have replaced all Raylib calls
* with an implementation that uses my Glib library.
*
* As such, this file only continues to exist so that I don't
* have to adapt all of my pre-existing code to Glib.
*
* If you are looking for the original RlManaged code that
* works with Raylib, look at the source code of this file
* from this commit:
*
* 9a0df9ee9b3b2e8f9165734f23f9da8732a32e15
* (Git commit SHA)
*/
using System.Numerics;
using Raylib_cs;

namespace RlManaged
{
    abstract class RlObject : IDisposable
    {
        protected abstract Glib.GLResource? GetGLResource();

        public void Dispose()
        {
            GetGLResource()?.Dispose();
            GC.SuppressFinalize(this);
        }
    }

    class RenderTexture2D : RlObject
    {
        private Raylib_cs.RenderTexture2D raw;
        protected override Glib.GLResource? GetGLResource() => raw.ID;

        private RenderTexture2D(Raylib_cs.RenderTexture2D raw) : base()
        {
            this.raw = raw;
        }

        public static RenderTexture2D Load(int width, int height)
            => LoadWithAlpha(width, height);

        private static RenderTexture2D LoadWithAlpha(int width, int height)
            => new(Raylib.LoadRenderTexture(width, height));

        // OpenGL Framebuffer object ID

        // Color buffer attachment texture
        public Raylib_cs.Texture2D Texture { get => new() { ID = raw.ID!.GetTexture(0) }; }

        public static implicit operator Raylib_cs.RenderTexture2D(RenderTexture2D tex) => tex.raw;
    }

    class Image : IDisposable
    {
        private Raylib_cs.Image raw;

        public int Width { get => raw.image!.Width; }
        public int Height { get => raw.image!.Height; }
        //public byte[] Data { get => throw new NotImplementedException(); }
        public Raylib_cs.PixelFormat PixelFormat => raw.image!.PixelFormat switch
        {
            Glib.PixelFormat.Grayscale => Raylib_cs.PixelFormat.UncompressedGrayscale,
            Glib.PixelFormat.RGBA => Raylib_cs.PixelFormat.UncompressedR8G8B8A8,
            _ => throw new NotImplementedException(raw.image!.PixelFormat.ToString())
        };

        private static int GetBitsPerPixel(Raylib_cs.PixelFormat format)
        {
            return format switch
            {
                Raylib_cs.PixelFormat.UncompressedGrayscale => 8,
                //Raylib_cs.PixelFormat.UncompressedGrayAlpha => 16,
                //Raylib_cs.PixelFormat.UncompressedR5G6B5 => 16,
                //Raylib_cs.PixelFormat.UncompressedR8G8B8 => 24,
                //Raylib_cs.PixelFormat.UncompressedR5G5B5A1 => 16,
                //Raylib_cs.PixelFormat.UncompressedR4G4B4A4 => 16,
                Raylib_cs.PixelFormat.UncompressedR8G8B8A8 => 32,
                //Raylib_cs.PixelFormat.UncompressedR32 => 32,
                //Raylib_cs.PixelFormat.UncompressedR32G32B32 => 32*3,
                //Raylib_cs.PixelFormat.UncompressedR32G32B32A32 => 32*4,
                //Raylib_cs.PixelFormat.CompressedDxt1Rgb => 4,
                //Raylib_cs.PixelFormat.CompressedDxt1Rgba => 4,
                //Raylib_cs.PixelFormat.CompressedDxt3Rgba => 8,
                //Raylib_cs.PixelFormat.CompressedDxt5Rgba => 8,
                //Raylib_cs.PixelFormat.CompressedEtc1Rgb => 4,
                //Raylib_cs.PixelFormat.CompressedEtc2Rgb => 4,
                //Raylib_cs.PixelFormat.CompressedEtc2EacRgba => 8,
                //Raylib_cs.PixelFormat.CompressedPvrtRgb => 4,
                //Raylib_cs.PixelFormat.CompressedPvrtRgba => 4,
                //Raylib_cs.PixelFormat.CompressedAstc4X4Rgba => 8,
                //Raylib_cs.PixelFormat.CompressedAstc8X8Rgba => 2,
                _ => throw new Exception("Invalid pixel format")
            };
        }
        
        public Image(Raylib_cs.Image raw) : base()
        {
            this.raw = raw;
        }

        public static Image Load(string fileName)
            => new(Raylib.LoadImage(fileName));

        public static Image LoadFromTexture(Raylib_cs.Texture2D texture)
            => new (Raylib.LoadImageFromTexture(texture));
        
        public static Image GenColor(int width, int height, Raylib_cs.Color color)
            => new(Raylib.GenImageColor(width, height, color));
        
        //public static Image FromImage(Raylib_cs.Image image, Raylib_cs.Rectangle rec)
        //    => new(Raylib.ImageFromImage(image, rec));
        
        public static Image Copy(Raylib_cs.Image image)
            => new(Raylib.ImageCopy(image));

        public void DrawPixel(int x, int y, Color color)
        {
            Raylib.ImageDrawPixel(raw, x, y, color);
        }
        
        public void UpdateTexture(Raylib_cs.Texture2D texture)
        {
            Raylib.UpdateTexture(texture, raw);
        }
        
        public void Format(PixelFormat newFormat)
        {
            Raylib.ImageFormat(ref raw, newFormat);
        }

        public void Dispose()
        {
            Raylib.UnloadImage(raw);
        }

        public static implicit operator Raylib_cs.Image(Image tex) => tex.raw;

        public ref Raylib_cs.Image Ref() => ref raw;
    }

    class Texture2D : RlObject
    {
        private Raylib_cs.Texture2D raw;
        public Glib.Texture GlibTexture => raw.ID!;
        protected override Glib.GLResource? GetGLResource() => raw.ID;
        
        public int Width { get => raw.ID!.Width; }
        public int Height { get => raw.ID!.Height; }

        public Texture2D(Raylib_cs.Texture2D raw)
        {
            this.raw = raw;
        }

        public static Texture2D LoadFromImage(Raylib_cs.Image image)
            => new(Raylib.LoadTextureFromImage(image));

        public static Texture2D Load(string fileName)
            => new(Raylib.LoadTexture(fileName));
        
        public static implicit operator Raylib_cs.Texture2D(Texture2D tex) => tex.raw;
    }

    class Shader : RlObject
    {
        private Raylib_cs.Shader raw;
        public Glib.Shader GlibShader => raw.ID!;
        protected override Glib.GLResource? GetGLResource() => raw.ID;
        
        private Shader(Raylib_cs.Shader src)
        {
            raw = src;
        }

        public static Shader LoadFromMemory(string? vsCode, string? fsCode)
            => new(Raylib.LoadShaderFromMemory(vsCode, fsCode));
        
        public static Shader Load(string? vsFileName, string? fsFileName)
            => new(Raylib.LoadShader(vsFileName, fsFileName));

        public static implicit operator Raylib_cs.Shader(Shader tex) => tex.raw;
    }
<<<<<<< HEAD

    class Mesh : RlObject
    {
        private enum MeshIndex : int
        {
            Vertices = 0,
            TexCoords = 1,
            Normals = 2,
            Colors = 3,
            Tangents = 4,
            TexCoords2 = 5,
            Indices = 6,
        }

        private Raylib_cs.Mesh raw;
        protected override object GetHandle() => raw;

        public Mesh() : base()
        {
            raw = new Raylib_cs.Mesh();
        }

        /*public unsafe void SetVertices(float[] vertices)
        {
            if (vertices.Length % 3 != 0)
                throw new Exception("Vertex array is not a multiple of 3");

            if (raw.Vertices != null)
                Marshal.FreeHGlobal((nint) raw.Vertices);

            raw.VertexCount = vertices.Length / 3;
            raw.Vertices = (float*) Marshal.AllocHGlobal(vertices.Length * sizeof(float));
            Marshal.Copy(vertices, 0, (IntPtr) raw.Vertices, vertices.Length);
        }*/

        public unsafe void SetVertices(ReadOnlySpan<Vector3> vertices)
        {
            if (raw.Vertices != null)
                Raylib.MemFree(raw.Vertices);
            
            raw.VertexCount = vertices.Length;
            AddMemoryPressure(raw.VertexCount * 3 * sizeof(float));

            raw.AllocVertices();
            var k = 0;
            for (int i = 0; i < vertices.Length; i++)
            {
                raw.Vertices[k++] = vertices[i].X;
                raw.Vertices[k++] = vertices[i].Y;
                raw.Vertices[k++] = vertices[i].Z;
            }
        }

        public unsafe void UpdateVertices()
        {
            Raylib.UpdateMeshBuffer(raw, (int) MeshIndex.Vertices, raw.Vertices, raw.VertexCount * 3 * sizeof(float), 0);
        }

        public unsafe void SetIndices(ReadOnlySpan<ushort> indices)
        {
            if (indices.Length % 3 != 0)
                throw new Exception("Indices array is not a multiple of 3");
            
            if (raw.Indices != null)
                Raylib.MemFree(raw.Indices);
            
            raw.TriangleCount = indices.Length / 3;
            AddMemoryPressure(raw.TriangleCount * 3 * sizeof(float));

            raw.AllocIndices();
            fixed (ushort* arrPtr = indices)
            {
                Buffer.MemoryCopy(arrPtr, raw.Indices, indices.Length * sizeof(ushort), indices.Length * sizeof(ushort));
            }
        }

        public unsafe void UpdateIndices()
        {
            Raylib.UpdateMeshBuffer(raw, (int) MeshIndex.Indices, raw.Indices, raw.TriangleCount * 3 * sizeof(float), 0);
        }

        /*public unsafe void SetColors(byte[] colors)
        {
            if (colors.Length % 4 != 0)
                throw new Exception("Colors array is not a multiple of 4");
            
            if (raw.Colors != null)
                Marshal.FreeHGlobal((nint) raw.Colors);
            
            raw.Colors = (byte*) Marshal.AllocHGlobal(colors.Length * sizeof(byte));
            Marshal.Copy(colors, 0, (nint) raw.Colors, colors.Length);
        }*/

        public unsafe void SetColors(ReadOnlySpan<Color> colors)
        {
            if (raw.Colors != null)
                Raylib.MemFree(raw.Colors);
            
            AddMemoryPressure(raw.VertexCount * 4 * sizeof(float));

            raw.AllocColors();
            
            int k = 0;
            for (int i = 0; i < colors.Length; i++)
            {
                raw.Colors[k++] = colors[i].R;
                raw.Colors[k++] = colors[i].G;
                raw.Colors[k++] = colors[i].B;
                raw.Colors[k++] = colors[i].A;
            }
        }

        public unsafe void UpdateColors()
        {
            Raylib.UpdateMeshBuffer(raw, (int) MeshIndex.Colors, raw.Colors, raw.VertexCount * 4 * sizeof(byte), 0);
        }

        public unsafe void SetTexCoords(ReadOnlySpan<Vector2> uvs)
        {
            if (raw.TexCoords != null)
                Raylib.MemFree(raw.TexCoords);
            
            AddMemoryPressure(raw.VertexCount * 2 * sizeof(float));

            raw.AllocTexCoords();
            
            int k = 0;
            for (int i = 0; i < uvs.Length; i++)
            {
                raw.TexCoords[k++] = uvs[i].X;
                raw.TexCoords[k++] = uvs[i].Y;
            }
        }

        public unsafe void SetNormals(ReadOnlySpan<Vector3> normals)
        {
            if (raw.Normals != null)
                Raylib.MemFree(raw.Normals);

            AddMemoryPressure(raw.VertexCount * 3 * sizeof(float));
            raw.AllocNormals();

            int k = 0;
            for (int i = 0; i < normals.Length; i++)
            {
                raw.Normals[k++] = normals[i].X;
                raw.Normals[k++] = normals[i].Y;
                raw.Normals[k++] = normals[i].Z;
            }
        }

        public void UploadMesh(bool dynamic)
        {
            Raylib.UploadMesh(ref raw, dynamic);
        }

        public static implicit operator Raylib_cs.Mesh(Mesh mesh) => mesh.raw;
    }

    class Material : RlObject
    {
        private Raylib_cs.Material raw;
        protected override object GetHandle() => raw;

        private Material(Raylib_cs.Material raw) : base()
        {
            this.raw = raw;
        }

        public unsafe MaterialMap* Maps { get => raw.Maps; }

        public static Material LoadMaterialDefault()
            => new(Raylib.LoadMaterialDefault());
        
        public static implicit operator Raylib_cs.Material(Material mat) => mat.raw;
    }
=======
>>>>>>> a84c6fb1
}<|MERGE_RESOLUTION|>--- conflicted
+++ resolved
@@ -182,183 +182,4 @@
 
         public static implicit operator Raylib_cs.Shader(Shader tex) => tex.raw;
     }
-<<<<<<< HEAD
-
-    class Mesh : RlObject
-    {
-        private enum MeshIndex : int
-        {
-            Vertices = 0,
-            TexCoords = 1,
-            Normals = 2,
-            Colors = 3,
-            Tangents = 4,
-            TexCoords2 = 5,
-            Indices = 6,
-        }
-
-        private Raylib_cs.Mesh raw;
-        protected override object GetHandle() => raw;
-
-        public Mesh() : base()
-        {
-            raw = new Raylib_cs.Mesh();
-        }
-
-        /*public unsafe void SetVertices(float[] vertices)
-        {
-            if (vertices.Length % 3 != 0)
-                throw new Exception("Vertex array is not a multiple of 3");
-
-            if (raw.Vertices != null)
-                Marshal.FreeHGlobal((nint) raw.Vertices);
-
-            raw.VertexCount = vertices.Length / 3;
-            raw.Vertices = (float*) Marshal.AllocHGlobal(vertices.Length * sizeof(float));
-            Marshal.Copy(vertices, 0, (IntPtr) raw.Vertices, vertices.Length);
-        }*/
-
-        public unsafe void SetVertices(ReadOnlySpan<Vector3> vertices)
-        {
-            if (raw.Vertices != null)
-                Raylib.MemFree(raw.Vertices);
-            
-            raw.VertexCount = vertices.Length;
-            AddMemoryPressure(raw.VertexCount * 3 * sizeof(float));
-
-            raw.AllocVertices();
-            var k = 0;
-            for (int i = 0; i < vertices.Length; i++)
-            {
-                raw.Vertices[k++] = vertices[i].X;
-                raw.Vertices[k++] = vertices[i].Y;
-                raw.Vertices[k++] = vertices[i].Z;
-            }
-        }
-
-        public unsafe void UpdateVertices()
-        {
-            Raylib.UpdateMeshBuffer(raw, (int) MeshIndex.Vertices, raw.Vertices, raw.VertexCount * 3 * sizeof(float), 0);
-        }
-
-        public unsafe void SetIndices(ReadOnlySpan<ushort> indices)
-        {
-            if (indices.Length % 3 != 0)
-                throw new Exception("Indices array is not a multiple of 3");
-            
-            if (raw.Indices != null)
-                Raylib.MemFree(raw.Indices);
-            
-            raw.TriangleCount = indices.Length / 3;
-            AddMemoryPressure(raw.TriangleCount * 3 * sizeof(float));
-
-            raw.AllocIndices();
-            fixed (ushort* arrPtr = indices)
-            {
-                Buffer.MemoryCopy(arrPtr, raw.Indices, indices.Length * sizeof(ushort), indices.Length * sizeof(ushort));
-            }
-        }
-
-        public unsafe void UpdateIndices()
-        {
-            Raylib.UpdateMeshBuffer(raw, (int) MeshIndex.Indices, raw.Indices, raw.TriangleCount * 3 * sizeof(float), 0);
-        }
-
-        /*public unsafe void SetColors(byte[] colors)
-        {
-            if (colors.Length % 4 != 0)
-                throw new Exception("Colors array is not a multiple of 4");
-            
-            if (raw.Colors != null)
-                Marshal.FreeHGlobal((nint) raw.Colors);
-            
-            raw.Colors = (byte*) Marshal.AllocHGlobal(colors.Length * sizeof(byte));
-            Marshal.Copy(colors, 0, (nint) raw.Colors, colors.Length);
-        }*/
-
-        public unsafe void SetColors(ReadOnlySpan<Color> colors)
-        {
-            if (raw.Colors != null)
-                Raylib.MemFree(raw.Colors);
-            
-            AddMemoryPressure(raw.VertexCount * 4 * sizeof(float));
-
-            raw.AllocColors();
-            
-            int k = 0;
-            for (int i = 0; i < colors.Length; i++)
-            {
-                raw.Colors[k++] = colors[i].R;
-                raw.Colors[k++] = colors[i].G;
-                raw.Colors[k++] = colors[i].B;
-                raw.Colors[k++] = colors[i].A;
-            }
-        }
-
-        public unsafe void UpdateColors()
-        {
-            Raylib.UpdateMeshBuffer(raw, (int) MeshIndex.Colors, raw.Colors, raw.VertexCount * 4 * sizeof(byte), 0);
-        }
-
-        public unsafe void SetTexCoords(ReadOnlySpan<Vector2> uvs)
-        {
-            if (raw.TexCoords != null)
-                Raylib.MemFree(raw.TexCoords);
-            
-            AddMemoryPressure(raw.VertexCount * 2 * sizeof(float));
-
-            raw.AllocTexCoords();
-            
-            int k = 0;
-            for (int i = 0; i < uvs.Length; i++)
-            {
-                raw.TexCoords[k++] = uvs[i].X;
-                raw.TexCoords[k++] = uvs[i].Y;
-            }
-        }
-
-        public unsafe void SetNormals(ReadOnlySpan<Vector3> normals)
-        {
-            if (raw.Normals != null)
-                Raylib.MemFree(raw.Normals);
-
-            AddMemoryPressure(raw.VertexCount * 3 * sizeof(float));
-            raw.AllocNormals();
-
-            int k = 0;
-            for (int i = 0; i < normals.Length; i++)
-            {
-                raw.Normals[k++] = normals[i].X;
-                raw.Normals[k++] = normals[i].Y;
-                raw.Normals[k++] = normals[i].Z;
-            }
-        }
-
-        public void UploadMesh(bool dynamic)
-        {
-            Raylib.UploadMesh(ref raw, dynamic);
-        }
-
-        public static implicit operator Raylib_cs.Mesh(Mesh mesh) => mesh.raw;
-    }
-
-    class Material : RlObject
-    {
-        private Raylib_cs.Material raw;
-        protected override object GetHandle() => raw;
-
-        private Material(Raylib_cs.Material raw) : base()
-        {
-            this.raw = raw;
-        }
-
-        public unsafe MaterialMap* Maps { get => raw.Maps; }
-
-        public static Material LoadMaterialDefault()
-            => new(Raylib.LoadMaterialDefault());
-        
-        public static implicit operator Raylib_cs.Material(Material mat) => mat.raw;
-    }
-=======
->>>>>>> a84c6fb1
 }