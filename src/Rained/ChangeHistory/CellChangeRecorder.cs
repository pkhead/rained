using System.Numerics;

namespace RainEd.ChangeHistory;

struct SelectionRecord
{
    public bool IsActive;
    public int X;
    public int Y;
    public int Width;
    public int Height;

    public readonly override bool Equals(object? obj)
    {
        if (obj == null || GetType() != obj.GetType())
        {
            return false;
        }

        var other = (SelectionRecord) obj;
        return IsActive == other.IsActive && X == other.X && Y == other.Y && Width == other.Width && Height == other.Height;
    }
    
    public readonly override int GetHashCode()
    {
        return HashCode.Combine(IsActive.GetHashCode(), X.GetHashCode(), Y.GetHashCode(), Width.GetHashCode(), Height.GetHashCode());
    }

    public static bool operator==(SelectionRecord a, SelectionRecord b)
    {
        return a.IsActive == b.IsActive && a.X == b.X && a.Y == b.Y && a.Width == b.Width && a.Height == b.Height;
    }

    public static bool operator!=(SelectionRecord a, SelectionRecord b)
    {
        return !(a == b);
    }
}

class CellChangeRecord : IChangeRecord
{
    public struct CellChange
    {
        public int X, Y, Layer;
        public LevelCell OldState, NewState;
    };

    public struct ChainHolderChange((int, int, int) tilePos, Vector2i? oldChainPos, Vector2i? newChainPos)
    {
        public int X = tilePos.Item2;
        public int Y = tilePos.Item3;
        public int Layer = tilePos.Item1;
        public Vector2i? OldChainPos = oldChainPos;
        public Vector2i? NewChainPos = newChainPos;
    }

    public int EditMode;
    public List<CellChange> CellChanges = [];
    public List<ChainHolderChange> ChainHolderChanges = [];

    public SelectionRecord OldSelection;
    public SelectionRecord NewSelection;

    public CellChangeRecord()
    {}
    
    public void Apply(bool useNew)
    {
        var level = RainEd.Instance.Level;
        RainEd.Instance.LevelView.EditMode = EditMode;

        foreach (CellChange change in CellChanges)
        {
            level.Layers[change.Layer, change.X, change.Y] = useNew ? change.NewState : change.OldState;
<<<<<<< HEAD
            RainEd.Instance.Window.LevelRenderer.Geometry.MarkNeedsRedraw(change.X, change.Y, change.Layer);
        }

        SelectionRecord selectionRec = useNew ? NewSelection : OldSelection;
        
        if (EditMode == (int)EditModeEnum.Geometry)
        {
            var geoEditor = RainEd.Instance.Window.GetEditor<GeometryEditor>();
            geoEditor.SetSelection(selectionRec);
=======
            RainEd.Instance.LevelView.Renderer.InvalidateGeo(change.X, change.Y, change.Layer);
            RainEd.Instance.LevelView.Renderer.InvalidateTileHead(change.X, change.Y, change.Layer);
        }

        foreach (var change in ChainHolderChanges)
        {
            var chainPos = useNew ? change.NewChainPos : change.OldChainPos;
            
            if (chainPos is null)
            {
                RainEd.Instance.Level.RemoveChainData(change.Layer, change.X, change.Y);
            }
            else
            {
                var vec = chainPos.Value;
                RainEd.Instance.Level.SetChainData(change.Layer, change.X, change.Y, vec.X, vec.Y);
            }
>>>>>>> 5615f9e3
        }
    }
}

class CellChangeRecorder
{
    private LevelCell[,,]? snapshotLayers = null;
<<<<<<< HEAD
    public SelectionRecord selectionSnapshot;
    
    public bool IsSelectionActive = false;
    public int SelectionX;
    public int SelectionY;
    public int SelectionWidth;
    public int SelectionHeight;
=======
    private Dictionary<(int, int, int), Vector2i>? snapshotChains = null;
>>>>>>> 5615f9e3

    public void BeginChange()
    {
        if (snapshotLayers != null)
            throw new Exception("CellChangeRecorder.BeginChange() called twice");
        
        var level = RainEd.Instance.Level;

        snapshotLayers = (LevelCell[,,]) level.Layers.Clone();

        // account for level rendering overlay
        var geoRenderer = RainEd.Instance.Window.LevelRenderer.Geometry;
        if (geoRenderer.Overlay is not null)
        {
            int sx = geoRenderer.OverlayX;
            int sy = geoRenderer.OverlayY;
            int width = geoRenderer.OverlayWidth;
            int height = geoRenderer.OverlayHeight;

            for (int x = sx; x < sx + width; x++)
            {
                for (int y = sy; y < sy + height; y++)
                {
                    if (!level.IsInBounds(x, y)) continue;
                    
                    for (int l = 0; l < 3; l++)
                    {
                        snapshotLayers[l,x,y] = geoRenderer.GetDrawnCell(l, x, y);
                    }
                }
            }
        }

<<<<<<< HEAD
        selectionSnapshot.IsActive = IsSelectionActive;
        selectionSnapshot.X = SelectionX;
        selectionSnapshot.Y = SelectionY;
        selectionSnapshot.Width = SelectionWidth;
        selectionSnapshot.Height = SelectionHeight;
=======
        snapshotLayers = (LevelCell[,,]) RainEd.Instance.Level.Layers.Clone();

        snapshotChains = [];
        foreach (var (k, v) in RainEd.Instance.Level.ChainData)
            snapshotChains[k] = v;
>>>>>>> 5615f9e3
    }

    public void TryPushChange()
    {
        if (snapshotLayers is null || snapshotChains is null)
            return;
        
        var changes = new CellChangeRecord()
        {
<<<<<<< HEAD
            EditMode = RainEd.Instance.Window.EditMode,
            OldSelection = selectionSnapshot,
            NewSelection = new SelectionRecord()
            {
                IsActive = selectionSnapshot.IsActive,
                X = SelectionX,
                Y = SelectionY,
                Width = SelectionWidth,
                Height = SelectionHeight
            }
=======
            EditMode = RainEd.Instance.LevelView.EditMode
>>>>>>> 5615f9e3
        };

        var level = RainEd.Instance.Level;
        var geoRenderer = RainEd.Instance.Window.LevelRenderer.Geometry;

        for (int l = 0; l < Level.LayerCount; l++)
        {
            for (int x = 0; x < level.Width; x++)
            {
                for (int y = 0; y < level.Height; y++)
                {
                    var cell = geoRenderer.GetDrawnCell(l,x,y);

                    if (!snapshotLayers[l,x,y].Equals(cell))
                    {
                        changes.CellChanges.Add(new CellChangeRecord.CellChange()
                        {
                            X = x, Y = y, Layer = l,
                            OldState = snapshotLayers[l,x,y],
                            NewState = cell
                        });
                    }
                }
            }
        }

<<<<<<< HEAD
        if (changes.CellChanges.Count > 0 || changes.NewSelection != changes.OldSelection)
=======
        // check if a chain was removed or changed
        foreach (var (oldCell, oldPos) in snapshotChains)
        {
            if (RainEd.Instance.Level.TryGetChainData(oldCell.Item1, oldCell.Item2, oldCell.Item3, out Vector2i newPos))
            {
                // still exists and is changed
                if (oldPos != newPos)
                    changes.ChainHolderChanges.Add(new CellChangeRecord.ChainHolderChange(oldCell, oldPos, newPos));
            }
            else
            {
                // removed
                changes.ChainHolderChanges.Add(new CellChangeRecord.ChainHolderChange(oldCell, oldPos, null));
            }
        }

        // check if a chain was added
        foreach (var (cellPos, chainPos) in RainEd.Instance.Level.ChainData)
        {
            if (!snapshotChains.ContainsKey(cellPos))
            {
                changes.ChainHolderChanges.Add(new CellChangeRecord.ChainHolderChange(cellPos, null, chainPos));
            }
        }

        if (changes.CellChanges.Count > 0 || changes.ChainHolderChanges.Count > 0)
>>>>>>> 5615f9e3
            RainEd.Instance.ChangeHistory.Push(changes);

        snapshotLayers = null;
        snapshotChains = null;
    }

    public void PushChange()
    {
        if (snapshotLayers is null || snapshotChains is null)
            throw new Exception("CellChangeRecorder.PushChange() called twice");
        
        TryPushChange();
    }
}<|MERGE_RESOLUTION|>--- conflicted
+++ resolved
@@ -72,19 +72,16 @@
         foreach (CellChange change in CellChanges)
         {
             level.Layers[change.Layer, change.X, change.Y] = useNew ? change.NewState : change.OldState;
-<<<<<<< HEAD
-            RainEd.Instance.Window.LevelRenderer.Geometry.MarkNeedsRedraw(change.X, change.Y, change.Layer);
-        }
-
-        SelectionRecord selectionRec = useNew ? NewSelection : OldSelection;
-        
-        if (EditMode == (int)EditModeEnum.Geometry)
-        {
-            var geoEditor = RainEd.Instance.Window.GetEditor<GeometryEditor>();
-            geoEditor.SetSelection(selectionRec);
-=======
             RainEd.Instance.LevelView.Renderer.InvalidateGeo(change.X, change.Y, change.Layer);
             RainEd.Instance.LevelView.Renderer.InvalidateTileHead(change.X, change.Y, change.Layer);
+        }
+
+        SelectionRecord selectionRec = useNew ? NewSelection : OldSelection;
+        
+        if (EditMode == (int)EditModeEnum.Geometry)
+        {
+            var geoEditor = RainEd.Instance.LevelView.GetEditor<GeometryEditor>();
+            geoEditor.SetSelection(selectionRec);
         }
 
         foreach (var change in ChainHolderChanges)
@@ -100,7 +97,6 @@
                 var vec = chainPos.Value;
                 RainEd.Instance.Level.SetChainData(change.Layer, change.X, change.Y, vec.X, vec.Y);
             }
->>>>>>> 5615f9e3
         }
     }
 }
@@ -108,7 +104,6 @@
 class CellChangeRecorder
 {
     private LevelCell[,,]? snapshotLayers = null;
-<<<<<<< HEAD
     public SelectionRecord selectionSnapshot;
     
     public bool IsSelectionActive = false;
@@ -116,9 +111,8 @@
     public int SelectionY;
     public int SelectionWidth;
     public int SelectionHeight;
-=======
+    
     private Dictionary<(int, int, int), Vector2i>? snapshotChains = null;
->>>>>>> 5615f9e3
 
     public void BeginChange()
     {
@@ -130,7 +124,7 @@
         snapshotLayers = (LevelCell[,,]) level.Layers.Clone();
 
         // account for level rendering overlay
-        var geoRenderer = RainEd.Instance.Window.LevelRenderer.Geometry;
+        var geoRenderer = RainEd.Instance.LevelView.Renderer.Geometry;
         if (geoRenderer.Overlay is not null)
         {
             int sx = geoRenderer.OverlayX;
@@ -152,19 +146,15 @@
             }
         }
 
-<<<<<<< HEAD
         selectionSnapshot.IsActive = IsSelectionActive;
         selectionSnapshot.X = SelectionX;
         selectionSnapshot.Y = SelectionY;
         selectionSnapshot.Width = SelectionWidth;
         selectionSnapshot.Height = SelectionHeight;
-=======
-        snapshotLayers = (LevelCell[,,]) RainEd.Instance.Level.Layers.Clone();
 
         snapshotChains = [];
         foreach (var (k, v) in RainEd.Instance.Level.ChainData)
             snapshotChains[k] = v;
->>>>>>> 5615f9e3
     }
 
     public void TryPushChange()
@@ -174,8 +164,7 @@
         
         var changes = new CellChangeRecord()
         {
-<<<<<<< HEAD
-            EditMode = RainEd.Instance.Window.EditMode,
+            EditMode = RainEd.Instance.LevelView.EditMode,
             OldSelection = selectionSnapshot,
             NewSelection = new SelectionRecord()
             {
@@ -185,13 +174,10 @@
                 Width = SelectionWidth,
                 Height = SelectionHeight
             }
-=======
-            EditMode = RainEd.Instance.LevelView.EditMode
->>>>>>> 5615f9e3
         };
 
         var level = RainEd.Instance.Level;
-        var geoRenderer = RainEd.Instance.Window.LevelRenderer.Geometry;
+        var geoRenderer = RainEd.Instance.LevelView.Renderer.Geometry;
 
         for (int l = 0; l < Level.LayerCount; l++)
         {
@@ -214,9 +200,6 @@
             }
         }
 
-<<<<<<< HEAD
-        if (changes.CellChanges.Count > 0 || changes.NewSelection != changes.OldSelection)
-=======
         // check if a chain was removed or changed
         foreach (var (oldCell, oldPos) in snapshotChains)
         {
@@ -242,8 +225,7 @@
             }
         }
 
-        if (changes.CellChanges.Count > 0 || changes.ChainHolderChanges.Count > 0)
->>>>>>> 5615f9e3
+        if (changes.CellChanges.Count > 0 || changes.ChainHolderChanges.Count > 0 || changes.NewSelection != changes.OldSelection)
             RainEd.Instance.ChangeHistory.Push(changes);
 
         snapshotLayers = null;
