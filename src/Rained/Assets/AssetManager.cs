--- conflicted
+++ resolved
@@ -1,5 +1,9 @@
+using Drizzle.Lingo.Runtime;
+using System;
 using System.Collections.ObjectModel;
 using System.Diagnostics;
+using System.Linq;
+using static Silk.NET.Core.Native.WinString;
 
 
 /**
@@ -94,7 +98,7 @@
         public List<InitItem> Items = [];
     }
 
-    private readonly List<InitCategory> categories = [];
+    internal List<InitCategory> Categories = [];
     private readonly Dictionary<string, InitCategoryHeader> categoryHeaders = [];
     private readonly Dictionary<InitItem, InitCategory> itemCategories = [];
 
@@ -134,16 +138,10 @@
                 {
                     if (parser.Read(line[1..]) is not Lingo.LinearList list) continue;
 
-<<<<<<< HEAD
-                    Categories.Add(new InitCategory(
-                        name: (string) list[0],
-                        color: (Lingo.Color) list[1]
-=======
                     lines.Add(new InitCategoryHeader(
                         RawLine: line,
                         Name: (string) list.values[0],
                         Color: (Lingo.Color) list.values[1]
->>>>>>> bbf3991e
                     ));
                 }
                 else
@@ -163,21 +161,11 @@
 
                 if (data is not null)
                 {
-<<<<<<< HEAD
-                    var init = new InitData(
-                        name: (string) data["nm"],
-                        data: line
-                    );
-                    AddInit(init);
-
-                    parsedLines.Add(init);
-=======
                     lines.Add(new InitItem(
                         RawLine: line,
                         Name: (string) data.fields["nm"]
                     ));
                     // AddInit();
->>>>>>> bbf3991e
                 }
                 else
                 {
@@ -192,7 +180,7 @@
 
     private void ParseLines()
     {
-        categories.Clear();
+        Categories.Clear();
         categoryHeaders.Clear();
 
         InitCategory? currentCategory = null;
@@ -208,7 +196,7 @@
                     throw new Exception(ErrorString(lineNum, $"A category with the name '{groupInfo.Name}' was already created."));
                 
                 currentCategory = new InitCategory(groupInfo.Name, groupInfo.Color);
-                categories.Add(currentCategory);
+                Categories.Add(currentCategory);
             }
             else if (lineInfo is InitItem itemInfo)
             {
@@ -228,8 +216,6 @@
             File.WriteAllText(FilePath, string.Join("\r", lines.Select(x => x.RawLine)));
     }
 
-    public ReadOnlyCollection<InitCategory> Categories => categories.AsReadOnly();
-
     public enum CategoryHeaderTypeEnum
     {
         /// <summary>
@@ -258,7 +244,7 @@
 
     public int GetCategoryIndex(InitCategory category)
     {
-        return categories.IndexOf(category);
+        return Categories.IndexOf(category);
     }
 
     public InitItem[] GetItemsByName(string itemName)
@@ -291,7 +277,7 @@
     /// <returns>The clone of the InitItem that was registered.</returns>
     public InitItem AddItem(InitCategory category, InitItem itemData)
     {
-        if (!categories.Contains(category)) throw new ArgumentException("The given category was not created by this CategoryList", nameof(category));
+        if (!Categories.Contains(category)) throw new ArgumentException("The given category was not created by this CategoryList", nameof(category));
         if (category.Items.Contains(itemData)) return itemData;
         itemData = new InitItem(itemData.RawLine, itemData.Name);
 
@@ -322,9 +308,9 @@
         // is dependent on the index
         int lineIndex;
 
-        if (index < categories.Count)
-        {
-            lineIndex = lines.IndexOf(categoryHeaders[categories[index].Name]);
+        if (index < Categories.Count)
+        {
+            lineIndex = lines.IndexOf(categoryHeaders[Categories[index].Name]);
             if (lineIndex == -1) throw new Exception("Could not determine where to place new category");
         }
         else
@@ -337,7 +323,7 @@
         }
 
         var category = new InitCategory(name, color);
-        categories.Insert(index, category);
+        Categories.Insert(index, category);
         lines.Insert(lineIndex, new InitIrrelevantLine("")); // this will add an empty line after the category header
 
         InitCategoryHeader header;
@@ -360,7 +346,7 @@
         return category;
     }
 
-    public InitCategory AddCategory(string name, Lingo.Color? color) => AddCategory(name, color, categories.Count);
+    public InitCategory AddCategory(string name, Lingo.Color? color) => AddCategory(name, color, Categories.Count);
 
     /// <summary>
     /// Move an item from one category to another.
@@ -368,9 +354,9 @@
     /// <param name="item">The item to move.</param>
     /// <param name="dstCategory">The category to move the item to.</param>
     /// <exception cref="ArgumentException">Thrown if the given category is not in this CategoryList.</exception>
-    public void MoveItem(InitItem item, InitCategory dstCategory)
-    {
-        if (!categories.Contains(dstCategory))
+    public void MoveItem(InitItem item, InitCategory dstCategory, bool moveItemAfterAdding, InitItem? replaceItem = null)
+    {
+        if (!Categories.Contains(dstCategory))
             throw new ArgumentException("The given category was not created by this CategoryList", nameof(dstCategory));
         if (dstCategory.Items.Contains(item)) return;
         
@@ -390,18 +376,26 @@
                     lines.RemoveAt(lineIndex);
                     break;
                 }
+				lineIndex++;
             }
 
             if (!success) Log.Warning("Could not remove item {Item} from category {Category} in the init file", item.Name, srcCategory.Name);
         }
 
         // now, add it to the new category
-        AddItem(dstCategory, item);
+		if (moveItemAfterAdding && replaceItem != null)
+		{
+			MoveItemWithinCategory(dstCategory, AddItem(dstCategory, item), replaceItem);
+		}
+		else
+		{
+			AddItem(dstCategory, item);
+		}
     }
 
     public void DeleteCategory(InitCategory category)
     {
-        if (!categories.Contains(category))
+        if (!Categories.Contains(category))
             throw new ArgumentException("The given category was not created by this CategoryList", nameof(category));
         
         // remove category header as well as the lines of the items contained in the category
@@ -419,7 +413,7 @@
         }
         while (lineIndex < lines.Count && lines[lineIndex] is not InitCategoryHeader);
 
-        if (!categories.Remove(category))
+        if (!Categories.Remove(category))
             throw new UnreachableException();
 
         // extra sanity check
@@ -429,6 +423,17 @@
                 throw new Exception("Removed item in category list still exists in the file!");
         }
     }
+
+	public void UpdateCategoryInit(InitCategory category)
+	{
+		if (!Categories.Contains(category))
+			throw new ArgumentException("The given category was not created by this CategoryList", nameof(category));
+
+		// Replaces the category init line with the new updated information
+		int lineIndex = lines.IndexOf(categoryHeaders[category.Name]);
+		if (lineIndex == -1) throw new Exception($"Failed to find line index of category '{category.Name}'");
+		lines[lineIndex].RawLine = $"-[\"{category.Name}\"{(category.Color == null ? "" : $", color({category.Color.Value.R}, {category.Color.Value.G}, {category.Color.Value.B})")}]";
+	}
 
     public void DeleteItem(InitItem item)
     {
@@ -444,288 +449,484 @@
         lines.Remove(item);
     }
 
-    /*public delegate Task<PromptResult> PromptRequest(PromptOptions promptState);
-
-    public async Task Merge(string otherPath, PromptRequest promptOverwrite)
-    {
-        try
-        {
-            // automatically overwrite items that are only defined one time
-            // (LOOKING AT YOU, "INSIDE HUGE PIPE HORIZONTAL" DEFINED IN BOTH MISC AND LB INTAKE SYSTEM.)
-            bool? autoOverwrite = null;
-
-            Log.Information("Merge {Path}", otherPath);
-            var parentDir = Path.Combine(FilePath, "..");
-            var otherDir = Path.Combine(otherPath, "..");
-
-            var parser = new Lingo.LingoParser();
-            InitCategory? targetCategory = null; 
-
-            int lineAccum = 2;
-            int otherLineNo = -1;
-
-            int FlushLineAccum(int insert)
-            {
-                int oldAccum = lineAccum;
-
-                for (int i = 0; i < lineAccum; i++)
-                {
-                    Lines.Insert(insert, "");
-                    parsedLines.Insert(insert, new EmptyLine());
-                }
-                lineAccum = 0;
-
-                return oldAccum;
-            }
-
-            foreach (var line in File.ReadLines(otherPath))
-            {
-                otherLineNo++;
-                int lineNo = Lines.Count;
-
-                if (string.IsNullOrWhiteSpace(line))
-                {
-                    if (targetCategory is not null) lineAccum++;
-                    continue;
-                }
-
-                // category
-                if (line[0] == '-')
-                {
-                    InitCategory? category = null;
-
-                    if (isColored)
-                    {
-                        var list = parser.Read(line[1..]) as Lingo.LinearList;
-
-                        if (list is not null)
-                        {
-                            category = new InitCategory(
-                                name: (string) list[0],
-                                color: (Lingo.Color) list[1]
-                            );
-                        }
-                        else
-                        {
-                            Log.Information("Ignore malformed category header at '{Line}'", line);
-                        }
-                    }
-                    else
-                    {
-                        category = new InitCategory(line[1..]);
-                    }
-
-                    // don't write new line if overwriting a category with the same name and color
-                    if (category is not null)
-                    {
-                        InitCategory? oldCategory = null;
-                        if ((oldCategory = GetCategory(category.Name)) is not null)
-                        {
-                            // throw error on color mismatch
-                            if (oldCategory.Color != category.Color)
-                                throw new Exception($"Category '{category.Name}' already exists!");
-                            
-                            targetCategory = oldCategory;
-
-                            // this will insert a newline when adding
-                            // new tiles to the category
-                            lineAccum = 1;
-                        }
-                        else
-                        {
-                            // register the category
-                            FlushLineAccum(Lines.Count);
-                            Lines.Add(line);
-                            parsedLines.Add(category);
-                            Categories.Add(category);
-                            targetCategory = category;
-                        }
-                    }
-                }
-
-                // item
-                else
-                {
-                    if (targetCategory is null)
-                    {
-                        throw new Exception("Category definition expected, got item definition");
-                    }
-
-                    var data = parser.Read(line) as Lingo.PropertyList;
-
-                    if (data is not null)
-                    {
-                        var init = new InitData(
-                            name: (string) data["nm"],
-                            data: line
-                        );
-                        
-                        bool doInsert = true;
-                        bool expectGraphics = true;
-
-                        // check with user if tile with same name already exists
-                        if (ItemDictionary.TryGetValue(init.Name, out List<InitData>? initItems))
-                        {
-                            doInsert = false;
-
-                            // if there is more than one item with the same name, or
-                            // if the item is defined in a different category,
-                            // it is a merge conflict that needs Advanced User Intervention.
-
-                            // (IM TALKING ABOUT YOU INSIDE HUGE PIPE HORIZINTAL WHICH IS IN BOTH MISC AND LB INTAKE SYSTEM)
-                            if (initItems.Count > 1 || initItems[0].Category != targetCategory)
-                            {
-                                Log.Information("Merge conflict with asset '{Name}'", init.Name);
-                                
-                                // there will be an extra checkbox which will insert the new init
-                                // into a new line
-                                var options = new string[initItems.Count + 1];
-                                for (int i = 0; i < initItems.Count; i++)
-                                {
-                                    options[i] = "Overwrite old definition in " + initItems[i].Category.Name;
-                                }
-                                options[^1] = "Add to " + targetCategory.Name;
-
-                                var prompt = new PromptOptions($"Merge conflict with asset \"{init.Name}\"\nNew definition is in {targetCategory.Name}", options);
-                                await promptOverwrite(prompt);
-                                
-                                for (int i = 0; i < initItems.Count; i++)
-                                {
-                                    if (prompt.CheckboxValues[i])
-                                    {
-                                        Log.Information("Overwrite def in '{Category}'", initItems[0].Category);
-                                        ReplaceInit(initItems[i], init);
-                                    }
-                                }
-
-                                if (prompt.CheckboxValues[^1])
-                                {
-                                    Log.Information("Add to '{Category}'", targetCategory);
-
-                                    doInsert = true;
-                                    expectGraphics = false;
-                                }
-                            }
-
-                            // simple merge conflict - item is only defined once and
-                            // both new and old items are in the same category
-                            else
-                            {
-                                bool doOverwrite;
-
-                                if (autoOverwrite.HasValue)
-                                {
-                                    doOverwrite = autoOverwrite.Value;
-                                }
-                                else
-                                {
-                                    // ask the user if they want to overwrite
-                                    var opt = new PromptOptions($"Overwrite \"{init.Name}\"?");
-                                    
-                                    switch (await promptOverwrite(opt))
-                                    {
-                                        case PromptResult.Yes:
-                                            doOverwrite = true;
-                                            break;
-
-                                        case PromptResult.No:
-                                            doOverwrite = false;
-                                            break;
-
-                                        case PromptResult.YesToAll:
-                                            doOverwrite = true;
-                                            autoOverwrite = true;
-                                            break;
-
-                                        case PromptResult.NoToAll:
-                                            doOverwrite = false;
-                                            autoOverwrite = false;
-                                            break;
-
-                                        default:
-                                            throw new Exception();
-                                    }
-                                }
-
-                                if (doOverwrite)
-                                {
-                                    // go ahead and overwrite
-                                    Log.Information("Overwrite tile '{TileName}'", init.Name);
-                                    ReplaceInit(initItems[0], init);
-                                    
-                                    graphicsManager.CopyGraphics(init, otherDir, parentDir, false);
-                                }
-                                else
-                                {
-                                    Log.Information("Ignore tile '{TileName}'", init.Name);
-                                }
-                            }
-                        }
-                        
-                        if (doInsert)
-                        {
-                            // insert the new item at the end of the category tile list
-                            // by inserting it where the next init category definition is,
-                            // or the EOF
-                            int i = parsedLines.IndexOf(targetCategory);
-                            if (i == -1) throw new Exception("Failed to find line number of category");
-
-                            // find where the next category starts (or the EOF)
-                            int insertLoc = -1;
-
-                            i++;
-                            while (i < parsedLines.Count && parsedLines[i] is not InitCategory)
-                            {
-                                if (parsedLines[i] is not EmptyLine)
-                                    insertLoc = i;
-                                
-                                i++;
-                            }
-                            
-                            // if at EOF
-                            if (i == Lines.Count)
-                            {   
-                                i = Lines.Count;
-                                insertLoc = i;
-                            }
-
-                            else
-                            {
-                                // prefer to insert it after the last item def in this category
-                                if (insertLoc >= 0)
-                                {
-                                    insertLoc++;
-                                }
-                                else
-                                {
-                                    insertLoc = i;
-                                }
-                            }
-                            
-                            // flush line accumulator
-                            insertLoc += FlushLineAccum(insertLoc);
-
-                            // insert item
-                            Lines.Insert(insertLoc, line);
-                            parsedLines.Insert(insertLoc, init);
-                            AddInit(init, targetCategory);
-
-                            graphicsManager.CopyGraphics(init, otherDir, parentDir, expectGraphics);
-                        }
-                    }
-                }
-            }
-
-            Log.Information("Writing merge result to {Path}...", FilePath);
-            WriteToFile();
-            Log.Information("Merge successful!");
-        }
-        catch (Exception e)
-        {
-            Log.Error("Error while merging:\n{Error}", e);
-            throw;
-        }
-    }*/
+	internal void MoveItemWithinCategory(InitCategory category, InitItem draggingItem, InitItem replaceItem)
+	{
+		if (!Categories.Contains(category))
+			throw new ArgumentException("The given category was not created by this CategoryList", nameof(category));
+
+		int dragIndex = lines.IndexOf(draggingItem);
+
+		if (dragIndex == -1)
+			throw new ArgumentException("Index of an argument was not found in the InitLineData");
+
+		int replaceIndex = lines.IndexOf(replaceItem);
+		lines.RemoveAt(dragIndex);
+		int postReplaceIndex = lines.IndexOf(replaceItem);
+		if (replaceIndex == -1 || postReplaceIndex == -1)
+			throw new ArgumentException("Index of an argument was not found in the InitLineData");
+
+		// Changes the behavior so the target destination is before or after an item depending if the user drags the item up or down
+		int displace = replaceIndex - postReplaceIndex;
+		displace += postReplaceIndex;
+
+		if (displace >= 0 && displace < lines.Count)
+		{
+			lines.Insert(displace, draggingItem);
+		}
+		else if (displace >= lines.Count)
+		{
+			lines.Add(draggingItem);
+		}
+
+		// Handle the visual category part
+		int catDragIndex = category.Items.IndexOf(draggingItem);
+
+		if (catDragIndex == -1)
+			throw new ArgumentException("Index of an argument was not found in the InitCategory");
+
+		int catReplaceIndex = category.Items.IndexOf(replaceItem);
+		category.Items.RemoveAt(catDragIndex);
+		int catPostReplaceIndex = category.Items.IndexOf(replaceItem);
+		if (catReplaceIndex == -1 || catPostReplaceIndex == -1)
+			throw new ArgumentException("Index of an argument was not found in the InitCategory");
+
+		displace = catReplaceIndex - catPostReplaceIndex;
+		displace += catPostReplaceIndex;
+
+		if (displace >= 0 && displace < category.Items.Count)
+		{
+			category.Items.Insert(displace, draggingItem);
+		}
+		else if (displace >= category.Items.Count)
+		{
+			category.Items.Add(draggingItem);
+		}
+	}
+
+	internal void MoveCategory(InitCategory draggedCategory, InitCategory replaceCategory)
+	{
+		if (!Categories.Contains(replaceCategory) || !Categories.Contains(draggedCategory))
+			throw new ArgumentException("InitCategory does not contain one or more of the categories");
+
+		// This is the tedious part, editing the init lines to follow the category :(
+		int dragIndex = lines.IndexOf(categoryHeaders[draggedCategory.Name]);
+		if (dragIndex == -1)
+			throw new ArgumentException("Index of an argument was not found in the InitCategoryHeader");
+		List<InitLineData> dragCategoryLines = [];
+
+		int replaceIndex = lines.IndexOf(categoryHeaders[replaceCategory.Name]);
+
+		// Move the index back in case there are comments in the category, so the index starts at the end of the last category
+		while (dragIndex > 0 && ((lines[dragIndex] is not InitCategoryHeader && lines[dragIndex] is not InitItem) || lines[dragIndex] == categoryHeaders[draggedCategory.Name]))
+			dragIndex--;
+
+		// Move after the last line
+		if (dragIndex != 0)
+			dragIndex++;
+
+		bool shouldContinue = true;
+		// We need to take into account InitIrrelevantLine that are in the middle of a category because some people add them despite not having any purpose
+		while (dragIndex < lines.Count && shouldContinue && ((lines[dragIndex] is not InitCategoryHeader) || lines[dragIndex] == categoryHeaders[draggedCategory.Name]))
+		{
+			// This is our check to see if this InitIrrelevantLine is a break case or not
+			int cont = 0;
+			while (dragIndex + cont < lines.Count && lines[dragIndex + cont] is not InitItem)
+			{
+				// So if the next valid line is a InitCategoryHeader, we should escape
+				if (lines[dragIndex + cont] is InitCategoryHeader && lines[dragIndex + cont] != categoryHeaders[draggedCategory.Name])
+				{
+					shouldContinue = false;
+					break;
+				}
+					
+				cont++;
+			}
+
+			if (shouldContinue)
+			{
+				// Moving categories should likely also delete dups by default, I guess that's a win
+				if (lines[dragIndex] is InitLineData data && !dragCategoryLines.Contains(data))
+				{
+					dragCategoryLines.Add(data);
+				}
+				Log.Information("Removing {string}", lines[dragIndex].RawLine);
+				lines.RemoveAt(dragIndex);
+
+
+				if (dragCategoryLines.Count == 1 && dragCategoryLines[0] is not InitIrrelevantLine)
+				{
+					// Insert a blank line at the beginning if the category is at the top
+					dragCategoryLines.Insert(0, new(""));
+				}
+			}
+			else if (dragIndex == 0 && lines[dragIndex] is InitIrrelevantLine && string.IsNullOrEmpty(lines[dragIndex].RawLine))
+			{
+				// Remove the lingering line at the top if the line is not a comment
+				lines.RemoveAt(dragIndex);
+			}
+		}
+		int postReplaceIndex = lines.IndexOf(categoryHeaders[replaceCategory.Name]);
+		if (replaceIndex == -1 || postReplaceIndex == -1)
+			throw new ArgumentException("Index of an argument was not found in the InitCategoryHeader");
+
+		int lineDisplace = replaceIndex - postReplaceIndex;
+		lineDisplace += postReplaceIndex;
+
+		bool shouldPlaceAtBottom = false;
+		if (lineDisplace > 0 && lineDisplace < lines.Count)
+		{
+			// Moving a category down doesn't properly index, moving it up does however
+			// So if the lineDisplace is positive, it should check for the InitIrrelevantLine at the beginning and then place it before that
+			Log.Information("Initial insert line at {string}", lines[lineDisplace].RawLine);
+
+			if (lineDisplace > 0)
+			{
+				bool displaced = false;
+				// We need to check which direction is the correct index
+				if (lines[lineDisplace] != categoryHeaders[replaceCategory.Name])
+				{
+					displaced = true;
+					while (lineDisplace > 0 && lines[lineDisplace] is not InitCategoryHeader)
+						lineDisplace--;
+				}
+
+				// So if the last category head is our category we want to *move* past, lets move to the next category
+				if (displaced && lines[lineDisplace] == categoryHeaders[replaceCategory.Name])
+				{
+					Log.Information("Last category is our replaced category!");
+					while (lineDisplace < lines.Count && (lines[lineDisplace] is not InitCategoryHeader || lines[lineDisplace] == categoryHeaders[replaceCategory.Name]))
+						lineDisplace++;
+				}
+			}
+		}
+		else
+		{
+			// If nothing else, place them at the bottom so you don't lose them
+			shouldPlaceAtBottom = true;
+			lines.AddRange(dragCategoryLines);
+		}
+
+		if (!shouldPlaceAtBottom)
+		{
+			// Move the line behind the last category if we are not at the top
+			while (lineDisplace > 0 && lines[lineDisplace] is not InitItem)
+				lineDisplace--;
+
+			// Move after the last line of the last category
+			lineDisplace++;
+
+			Log.Information("Final insert line before {string}", lines[lineDisplace + 1].RawLine);
+			lines.InsertRange(lineDisplace, dragCategoryLines);
+		}
+
+			// This is the easy part
+			int catDragIndex = Categories.IndexOf(draggedCategory);
+		if (catDragIndex == -1)
+			throw new ArgumentException("Index of an argument was not found in the InitCategory");
+
+		int catReplaceIndex = Categories.IndexOf(replaceCategory);
+		Categories.RemoveAt(catDragIndex);
+		int postCatReplaceIndex = Categories.IndexOf(replaceCategory);
+
+		if (catReplaceIndex == -1 || postCatReplaceIndex == -1)
+			throw new ArgumentException("Index of an argument was not found in the InitCategory");
+
+		// Changes the behavior so the target destination is before or after an item depending if the user drags the item up or down
+		int displace = catReplaceIndex - postCatReplaceIndex;
+		displace += postCatReplaceIndex;
+
+		if (displace >= 0 && displace < Categories.Count && !shouldPlaceAtBottom)
+		{
+			Categories.Insert(displace, draggedCategory);
+		}
+		else if (displace >= Categories.Count || shouldPlaceAtBottom)
+		{
+			Categories.Add(draggedCategory);
+		}
+	}
+
+	//public delegate Task<PromptResult> PromptRequest(PromptOptions promptState);
+
+	//public async Task Merge(string otherPath, PromptRequest promptOverwrite)
+	//{
+	//	try
+	//	{
+	//		// automatically overwrite items that are only defined one time
+	//		// (LOOKING AT YOU, "INSIDE HUGE PIPE HORIZONTAL" DEFINED IN BOTH MISC AND LB INTAKE SYSTEM.)
+	//		bool? autoOverwrite = null;
+
+	//		Log.Information("Merge {Path}", otherPath);
+	//		var parentDir = Path.Combine(FilePath, "..");
+	//		var otherDir = Path.Combine(otherPath, "..");
+
+	//		var parser = new Lingo.LingoParser();
+	//		InitCategory? targetCategory = null;
+
+	//		int lineAccum = 2;
+	//		int otherLineNo = -1;
+
+	//		int FlushLineAccum(int insert)
+	//		{
+	//			int oldAccum = lineAccum;
+
+	//			for (int i = 0; i < lineAccum; i++)
+	//			{
+	//				Lines.Insert(insert, "");
+	//				parsedLines.Insert(insert, new EmptyLine());
+	//			}
+	//			lineAccum = 0;
+
+	//			return oldAccum;
+	//		}
+
+	//		foreach (var line in File.ReadLines(otherPath))
+	//		{
+	//			otherLineNo++;
+	//			int lineNo = Lines.Count;
+
+	//			if (string.IsNullOrWhiteSpace(line))
+	//			{
+	//				if (targetCategory is not null) lineAccum++;
+	//				continue;
+	//			}
+
+	//			// category
+	//			if (line[0] == '-')
+	//			{
+	//				InitCategory? category = null;
+
+	//				if (isColored)
+	//				{
+	//					var list = parser.Read(line[1..]) as Lingo.LinearList;
+
+	//					if (list is not null)
+	//					{
+	//						category = new InitCategory(
+	//							Name: (string)list[0],
+	//							Color: (Lingo.Color)list[1]
+	//						);
+	//					}
+	//					else
+	//					{
+	//						Log.Information("Ignore malformed category header at '{Line}'", line);
+	//					}
+	//				}
+	//				else
+	//				{
+	//					category = new InitCategory(line[1..], null);
+	//				}
+
+	//				// don't write new line if overwriting a category with the same name and color
+	//				if (category is not null)
+	//				{
+	//					InitCategory? oldCategory = null;
+	//					if ((oldCategory = GetCategory(category.Name)) is not null)
+	//					{
+	//						// throw error on color mismatch
+	//						if (oldCategory.Color != category.Color)
+	//							throw new Exception($"Category '{category.Name}' already exists!");
+
+	//						targetCategory = oldCategory;
+
+	//						// this will insert a newline when adding
+	//						// new tiles to the category
+	//						lineAccum = 1;
+	//					}
+	//					else
+	//					{
+	//						// register the category
+	//						FlushLineAccum(Lines.Count);
+	//						Lines.Add(line);
+	//						parsedLines.Add(category);
+	//						Categories.Add(category);
+	//						targetCategory = category;
+	//					}
+	//				}
+	//			}
+
+	//			// item
+	//			else
+	//			{
+	//				if (targetCategory is null)
+	//				{
+	//					throw new Exception("Category definition expected, got item definition");
+	//				}
+
+	//				var data = parser.Read(line) as Lingo.PropertyList;
+
+	//				if (data is not null)
+	//				{
+	//					var init = new InitItem(
+	//						RawLine: line,
+	//						Name: (string)data["nm"]
+	//					);
+
+	//					bool doInsert = true;
+	//					bool expectGraphics = true;
+
+	//					// check with user if tile with same name already exists
+	//					if (ItemDictionary.TryGetValue(init.Name, out List<InitData>? initItems))
+	//					{
+	//						doInsert = false;
+
+	//						// if there is more than one item with the same name, or
+	//						// if the item is defined in a different category,
+	//						// it is a merge conflict that needs Advanced User Intervention.
+
+	//						// (IM TALKING ABOUT YOU INSIDE HUGE PIPE HORIZINTAL WHICH IS IN BOTH MISC AND LB INTAKE SYSTEM)
+	//						if (initItems.Count > 1 || initItems[0].Category != targetCategory)
+	//						{
+	//							Log.Information("Merge conflict with asset '{Name}'", init.Name);
+
+	//							// there will be an extra checkbox which will insert the new init
+	//							// into a new line
+	//							var options = new string[initItems.Count + 1];
+	//							for (int i = 0; i < initItems.Count; i++)
+	//							{
+	//								options[i] = "Overwrite old definition in " + initItems[i].Category.Name;
+	//							}
+	//							options[^1] = "Add to " + targetCategory.Name;
+
+	//							var prompt = new PromptOptions($"Merge conflict with asset \"{init.Name}\"\nNew definition is in {targetCategory.Name}", options);
+	//							await promptOverwrite(prompt);
+
+	//							for (int i = 0; i < initItems.Count; i++)
+	//							{
+	//								if (prompt.CheckboxValues[i])
+	//								{
+	//									Log.Information("Overwrite def in '{Category}'", initItems[0].Category);
+	//									ReplaceInit(initItems[i], init);
+	//								}
+	//							}
+
+	//							if (prompt.CheckboxValues[^1])
+	//							{
+	//								Log.Information("Add to '{Category}'", targetCategory);
+
+	//								doInsert = true;
+	//								expectGraphics = false;
+	//							}
+	//						}
+
+	//						// simple merge conflict - item is only defined once and
+	//						// both new and old items are in the same category
+	//						else
+	//						{
+	//							bool doOverwrite;
+
+	//							if (autoOverwrite.HasValue)
+	//							{
+	//								doOverwrite = autoOverwrite.Value;
+	//							}
+	//							else
+	//							{
+	//								// ask the user if they want to overwrite
+	//								var opt = new PromptOptions($"Overwrite \"{init.Name}\"?");
+
+	//								switch (await promptOverwrite(opt))
+	//								{
+	//									case PromptResult.Yes:
+	//										doOverwrite = true;
+	//										break;
+
+	//									case PromptResult.No:
+	//										doOverwrite = false;
+	//										break;
+
+	//									case PromptResult.YesToAll:
+	//										doOverwrite = true;
+	//										autoOverwrite = true;
+	//										break;
+
+	//									case PromptResult.NoToAll:
+	//										doOverwrite = false;
+	//										autoOverwrite = false;
+	//										break;
+
+	//									default:
+	//										throw new Exception();
+	//								}
+	//							}
+
+	//							if (doOverwrite)
+	//							{
+	//								// go ahead and overwrite
+	//								Log.Information("Overwrite tile '{TileName}'", init.Name);
+	//								ReplaceInit(initItems[0], init);
+
+	//								graphicsManager.CopyGraphics(init, otherDir, parentDir, false);
+	//							}
+	//							else
+	//							{
+	//								Log.Information("Ignore tile '{TileName}'", init.Name);
+	//							}
+	//						}
+	//					}
+
+	//					if (doInsert)
+	//					{
+	//						// insert the new item at the end of the category tile list
+	//						// by inserting it where the next init category definition is,
+	//						// or the EOF
+	//						int i = parsedLines.IndexOf(targetCategory);
+	//						if (i == -1) throw new Exception("Failed to find line number of category");
+
+	//						// find where the next category starts (or the EOF)
+	//						int insertLoc = -1;
+
+	//						i++;
+	//						while (i < parsedLines.Count && parsedLines[i] is not InitCategory)
+	//						{
+	//							if (parsedLines[i] is not EmptyLine)
+	//								insertLoc = i;
+
+	//							i++;
+	//						}
+
+	//						// if at EOF
+	//						if (i == Lines.Count)
+	//						{
+	//							i = Lines.Count;
+	//							insertLoc = i;
+	//						}
+
+	//						else
+	//						{
+	//							// prefer to insert it after the last item def in this category
+	//							if (insertLoc >= 0)
+	//							{
+	//								insertLoc++;
+	//							}
+	//							else
+	//							{
+	//								insertLoc = i;
+	//							}
+	//						}
+
+	//						// flush line accumulator
+	//						insertLoc += FlushLineAccum(insertLoc);
+
+	//						// insert item
+	//						Lines.Insert(insertLoc, line);
+	//						parsedLines.Insert(insertLoc, init);
+	//						AddInit(init, targetCategory);
+
+	//						graphicsManager.CopyGraphics(init, otherDir, parentDir, expectGraphics);
+	//					}
+	//				}
+	//			}
+	//		}
+
+	//		Log.Information("Writing merge result to {Path}...", FilePath);
+	//		WriteToFile();
+	//		Log.Information("Merge successful!");
+	//	}
+	//	catch (Exception e)
+	//	{
+	//		Log.Error("Error while merging:\n{Error}", e);
+	//		throw;
+	//	}
+	//}
 }
 
 class AssetManager
@@ -887,7 +1088,14 @@
         gfxManagerActionQueue.Enqueue(new GfxManagerDeleteAction(gfx, item.Name, dir));
     }
 
-    public ReadOnlyCollection<CategoryList.InitCategory> GetCategories(CategoryListIndex index)
+	public void UpdateCategory(CategoryListIndex index, int categoryIndex)
+	{
+		var list = GetCategoryList(index)!;
+		var category = list.Categories[categoryIndex];
+		list.UpdateCategoryInit(category);
+	}
+
+	public List<CategoryList.InitCategory> GetCategories(CategoryListIndex index)
     {
         return GetCategoryList(index)!.Categories;
     }
@@ -1026,9 +1234,39 @@
                 Expect: true
             ));
         }
-    }
-
-    /*public async Task Merge(CategoryListIndex initIndex, CategoryList srcInit, PromptRequest promptOverwrite)
+	}
+
+	internal void MoveItem(CategoryListIndex index, CategoryList.InitItem? draggingItem, CategoryList.InitCategory destCategory)
+	{
+		var catList = GetCategoryList(index)!;
+		catList.MoveItem(draggingItem!, destCategory, false);
+	}
+
+	internal void MoveItem(CategoryListIndex index, CategoryList.InitCategory category, CategoryList.InitItem draggingItem, CategoryList.InitItem replaceItem)
+	{
+		if (!category.Items.Contains(draggingItem))
+			throw new ArgumentException("Dragged item was not found in the current category.", draggingItem.Name);
+		if (!category.Items.Contains(replaceItem))
+			throw new ArgumentException("Replace item was not found in the current category.", replaceItem.Name);
+
+		var catList = GetCategoryList(index)!;
+		catList.MoveItemWithinCategory(category, draggingItem, replaceItem);
+	}
+
+	internal void MoveItem(CategoryListIndex index, CategoryList.InitItem draggingItem, CategoryList.InitCategory destCategory, CategoryList.InitItem? replaceItem)
+	{
+		//Applies the move item and then also rearranges the item inside of the class
+		var catList = GetCategoryList(index)!;
+		catList.MoveItem(draggingItem!, destCategory, true, replaceItem);
+	}
+
+	internal void MoveCategory(CategoryListIndex index, CategoryList.InitCategory draggedCategory, CategoryList.InitCategory dragToCategory)
+	{
+		var catList = GetCategoryList(index)!;
+		catList.MoveCategory(draggedCategory, dragToCategory);
+	}
+
+	/*public async Task Merge(CategoryListIndex initIndex, CategoryList srcInit, PromptRequest promptOverwrite)
     {
         try
         {
