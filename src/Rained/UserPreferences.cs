--- conflicted
+++ resolved
@@ -48,14 +48,10 @@
     public bool ViewObscuredBeams { get; set; }
     public bool ViewKeyboardShortcuts { get; set; }
     public bool ViewTileHeads { get; set; }
-<<<<<<< HEAD
-    public bool ViewTiles { get; set; }
-=======
     public bool ViewCameras { get; set; }
     public bool ViewTiles { get; set; }
     public bool ViewProps { get; set; }
     public bool ViewPreviews { get; set; }
->>>>>>> 5615f9e3
 
     public string GeometryViewMode { get; set; }
     public string PropSnap { get; set; }
@@ -187,14 +183,10 @@
         ViewObscuredBeams = false;
         ViewKeyboardShortcuts = true;
         ViewTileHeads = false;
-<<<<<<< HEAD
-        ViewTiles = false;
-=======
         ViewCameras = false;
         ViewTiles = false;
         ViewProps = false;
         ViewPreviews = false;
->>>>>>> 5615f9e3
 
         GeometryViewMode = "overlay";
         PropSnap = "0.5x";
