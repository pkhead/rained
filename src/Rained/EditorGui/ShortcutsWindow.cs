using System.Numerics;
using System.Text;
using System.Text.RegularExpressions;
using ImGuiNET;
namespace RainEd;

static partial class ShortcutsWindow
{
    public static bool IsWindowOpen = false;
    
    private readonly static string[] NavTabs = new string[] { "General", "Environment Edit", "Geometry Edit", "Tile Edit", "Camera Edit", "Light Edit", "Effects Edit", "Prop Edit" };

    private readonly static (string, string)[][] TabData = new (string, string)[][]
    {
        // General
        [
            ("Scroll Wheel", "Zoom"),
            ("[ViewZoomIn]/[ViewZoomOut]", "Zoom In/Out"),
            ("Middle Mouse", "Pan"),
            ("Alt+Left Mouse", "Pan"),
<<<<<<< HEAD
            ("Ctrl+Z", "Undo"),
            ("Ctrl+Shift+Z / Ctrl+Y", "Redo"),
            ("Ctrl+R", "Render"),
            ("Ctrl+T", "Toggle tile rendering"),
            ("Ctrl+G", "Toggle grid"),
=======
            ("[Undo]", "Undo"),
            ("[Redo]", "Redo"),
            ("[Render]", "Render"),
            ("[ExportGeometry]", "Export geometry"),
>>>>>>> 5615f9e3
            ("1", "Edit environment"),
            ("2", "Edit geometry"),
            ("3", "Edit tiles"),
            ("4", "Edit cameras"),
            ("5", "Edit light"),
            ("6", "Edit effects"),
            ("7", "Edit props"),
        ],

        // Environment
        [
            ("Left Mouse", "Set water level")
        ],

        // Geometry
        [
            ("[NavUp][NavLeft][NavDown][NavRight]", "Browse tool selector"),
            ("Left Mouse", "Place/remove"),
            ("Right Mouse", "Remove object"),
            ("Shift+Left Mouse", "Rect fill"),
            ("[SwitchLayer]", "Cycle layers"),
            ("[ToggleLayer1]", "Toggle layer 1"),
            ("[ToggleLayer2]", "Toggle layer 2"),
            ("[ToggleLayer3]", "Toggle layer 3"),
        ],

        // Tile
        [
            ("[SwitchLayer]", "Switch layer"),
            ("[SwitchTab]", "Switch selector tab"),
            ("[NavUp]/[NavDown]", "Browse selected category"),
            ("[NavLeft]/[NavRight]", "Browse tile categories"),
            ("Shift+Mouse Wheel", "Change material brush size"),
            ("[DecreaseBrushSize]/[IncreaseBrushSize]", "Change material brush size"),
            ("[Eyedropper]", "Sample tile from level"),
            ("[SetMaterial]", "Set selected to default material"),
            ("Left Mouse", "Place tile/material"),
            ("Right Mouse", "Remove tile/material"),
            ("Shift+Left Mouse", "Rect fill tile/material"),
            ("Shift+Right Mouse", "Rect remove tile/material"),
            ("[TileIgnoreDifferent]+Left Mouse", "Ignore differing materials"),
            ("[TileIgnoreDifferent]+Left Mouse", "Ignore materials or tiles"),
            ("[TileForcePlacement]+Left Mouse", "Force tile placement"),
            ("[TileForceGeometry]+Left Mouse", "Force tile geometry"),
            ("[TileForceGeometry]+Right Mouse", "Remove tile and geometry"),
        ],

        // Camera
        [
            ("Double-click", "Create camera"),
            ("[NewObject]", "Create camera"),
            ("Left Mouse", "Select camera"),
            ("Right Mouse", "Reset camera corner"),
            ("[RemoveObject]", "Delete selected camera"),
            ("[Duplicate]", "Duplicate selected camera"),
            ("[CameraSnapX]/[NavUp]/[NavDown]", "Snap X to other cameras"),
            ("[CameraSnapY]/[NavLeft]/[NavRight]", "Snap Y to other cameras"),
        ],

        // Light
        [
            ("[NavUp][NavLeft][NavDown][NavRight]", "Browse brush catalog"),
            ("[ZoomLightIn]", "Move light inward"),
            ("[ZoomLightOut]", "Move light outward"),
            ("[RotateLightCW]", "Rotate light clockwise"),
            ("[RotateLightCCW]", "Rotate light counter-clockwise"),
            ("[ScaleLightBrush]+Mouse Move", "Scale brush"),
            ("[RotateLightBrush]+Mouse Move", "Rotate brush"),
            ("[ResetBrushTransform]", "Reset brush transform"),
            ("Left Mouse", "Paint shadow"),
            ("Right Mouse", "Paint light"),
        ],

        // Effects
        [
            ("Left Mouse", "Paint effect"),
            ("Shift+Left Mouse", "Paint effect stronger"),
            ("Right Mouse", "Erase effect"),
            ("Shift+Mouse Wheel", "Change brush size"),
            ("[DecreaseBrushSize]/[IncreaseBrushSize]", "Change brush size"),
        ],

        // Props
        [
            ("[SwitchLayer]", "Switch layer"),
            ("[SwitchTab]", "Switch selector tab"),
            ("[NavUp]/[NavDown]", "Browse selected category"),
            ("[NavLeft]/[NavRight]", "Browse prop categories"),
            ("[Eyedropper]", "Sample prop under mouse"),
            ("Right-click", "Create prop"),
            ("[NewObject]", "Create prop"),
            ("Left Mouse", "Select prop"),
            ("Shift+Left Mouse", "Add prop to selection"),
            ("Double-click", "Find prop(s) under the mouse"),
            ("[RemoveObject]", "Delete selected prop(s)"),
            ("[ToggleVertexMode]", "Toggle vertex mode"),
            ("[Duplicate]", "Duplicate selected prop(s)"),
        ]
    };

    public static void ShowWindow()
    {
        if (!IsWindowOpen) return;

        var editMode = RainEd.Instance.LevelView.EditMode;
        if (ImGui.Begin("Shortcuts", ref IsWindowOpen))
        {
            if (ImGui.BeginTabBar("ShortcutTabs"))
            {
                if (ImGui.BeginTabItem("General"))
                {
                    ShowTab(0);
                    ImGui.EndTabItem();
                }

                if (ImGui.BeginTabItem("Current Edit Mode"))
                {
                    ShowTab(editMode + 1);
                    ImGui.EndTabItem();
                }

                ImGui.EndTabBar();
            }
            /*var halfWidth = ImGui.GetTextLineHeight() * 30.0f;
            ImGui.BeginChild("General", new Vector2(halfWidth, ImGui.GetContentRegionAvail().Y));
            ShowTab(0);
            ImGui.EndChild();

            ImGui.SameLine();
            ImGui.BeginChild("Edit Mode", ImGui.GetContentRegionAvail());
            ShowTab(editMode + 1);
            ImGui.EndChild();*/
            /*ImGui.BeginChild("Nav", new Vector2(ImGui.GetTextLineHeight() * 12.0f, ImGui.GetContentRegionAvail().Y), ImGuiChildFlags.Border);
            {
                for (int i = 0; i < NavTabs.Length; i++)
                {
                    if (ImGui.Selectable(NavTabs[i], i == selectedNavTab))
                    {
                        selectedNavTab = i;
                    }
                }
            }
            ImGui.EndChild();

            ImGui.SameLine();
            ImGui.BeginChild("Controls", ImGui.GetContentRegionAvail());
            ShowTab();
            ImGui.EndChild();*/
        } ImGui.End();
    }

    private static void ShowTab(int navTab)
    {
        var strBuilder = new StringBuilder();

        var tableFlags = ImGuiTableFlags.RowBg;
        if (ImGui.BeginTable("ControlTable", 2, tableFlags))
        {
            ImGui.TableSetupColumn("Shortcut", ImGuiTableColumnFlags.WidthFixed, ImGui.GetTextLineHeight() * 10.0f);
            ImGui.TableSetupColumn("Action");
            ImGui.TableHeadersRow();

            var tabData = TabData[navTab];

            for (int i = 0; i < tabData.Length; i++)
            {
                var tuple = tabData[i];
                var str = ShortcutRegex().Replace(tuple.Item1, ShortcutEvaluator);

                ImGui.TableNextRow();
                ImGui.TableSetColumnIndex(0);
                ImGui.Text(str);
                ImGui.TableSetColumnIndex(1);
                ImGui.Text(tuple.Item2);
            }
            
            ImGui.EndTable();
        }
    }

    private static string ShortcutEvaluator(Match match)
    {
        var shortcutId = Enum.Parse<KeyShortcut>(match.Value[1..^1]);
        return KeyShortcuts.GetShortcutString(shortcutId);
    }

    [GeneratedRegex("\\[(\\w+?)\\]")]
    private static partial Regex ShortcutRegex();
}<|MERGE_RESOLUTION|>--- conflicted
+++ resolved
@@ -18,18 +18,10 @@
             ("[ViewZoomIn]/[ViewZoomOut]", "Zoom In/Out"),
             ("Middle Mouse", "Pan"),
             ("Alt+Left Mouse", "Pan"),
-<<<<<<< HEAD
-            ("Ctrl+Z", "Undo"),
-            ("Ctrl+Shift+Z / Ctrl+Y", "Redo"),
-            ("Ctrl+R", "Render"),
-            ("Ctrl+T", "Toggle tile rendering"),
-            ("Ctrl+G", "Toggle grid"),
-=======
             ("[Undo]", "Undo"),
             ("[Redo]", "Redo"),
             ("[Render]", "Render"),
             ("[ExportGeometry]", "Export geometry"),
->>>>>>> 5615f9e3
             ("1", "Edit environment"),
             ("2", "Edit geometry"),
             ("3", "Edit tiles"),
