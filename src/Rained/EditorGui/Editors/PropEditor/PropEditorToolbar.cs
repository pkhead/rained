--- conflicted
+++ resolved
@@ -866,22 +866,6 @@
                         {
                             var prop = selectedProps[0];
 
-<<<<<<< HEAD
-=======
-                            var _oldReleaseFlags = (int) prop.Rope!.ReleaseMode;
-                            var _releaseFlags = (int) prop.Rope!.ReleaseMode;
-                            if (ImGuiExt.ButtonFlags("##Release", ["Left", "Right"], ref _releaseFlags)) {
-                                if (_releaseFlags == 3) {
-                                    if (_oldReleaseFlags == 1) _releaseFlags = 2;
-                                    if (_oldReleaseFlags == 2) _releaseFlags = 1;
-                                }
-                                prop.Rope!.ReleaseMode = (RopeReleaseMode) _releaseFlags;
-                            }
-                            ImGui.SameLine();
-                            ImGui.Text("Release");
-                            // MultiselectEnumInput<PropRope, RopeReleaseMode>(ropes, "Release", "ReleaseMode", RopeReleaseModeNames);
-
->>>>>>> a932297e
                             // thickness
                             if (prop.PropInit.PropFlags.HasFlag(PropFlags.CanSetThickness))
                             {
