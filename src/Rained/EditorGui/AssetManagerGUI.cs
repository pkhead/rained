/**
* This is used by PreferencesWindow
*/
using Rained.Assets;
using ImGuiNET;
using System.Numerics;
using Rained.EditorGui.Editors;
using Raylib_cs;
using Rained.LevelData;
using System.IO;
namespace Rained.EditorGui;

static class AssetManagerGUI
{
    public enum AssetType
    {
        Tile, Prop, Material
    }
    
    internal static AssetType curAssetTab = AssetType.Tile;
    private static int selectedTileCategory = 0;
	private static int selectedTileCategory2 = 0;
	private static int selectedPropCategory = 0;
	private static int selectedPropCategory2 = 0;
	private static int selectedMatCategory = 0;
    private static int groupIndex = 0;
	private static int groupIndex2 = 0;
	private static int exportGroupIndex = 0;
	private static int exportContenderIndex = 0;
	private static AssetManager? assetManager = null;
	private static string searchQuery = "";
	private static bool categoryEditMode;
	private static CategoryList.InitItem? _replaceItem;
	private static CategoryList.InitItem? _draggingItem;
	private static CategoryList.InitCategory? _dragToCategory;
	private static CategoryList.InitCategory? _draggedCategory;

	private static FileBrowser? fileBrowser = null;
    private static readonly List<string> missingDirs = []; // data directory validation
    private static string errorMsg = string.Empty;
	private static bool unsavedChanges;

	// variables related to the merge process
	private static TaskCompletionSource<PromptResult>? mergePromptTcs = null;
    private static PromptOptions? mergePrompt = null;
    private static TaskCompletionSource<int>? importOptionTcs = null;
    private static Task? mergeTask = null;
    

    // fields related to delete confirmation prompt
    private static bool noAskBeforeDeletion = false;
	private static int wantDelete = 0; // 0 = no, 1 = category, 2 = asset

	// fields related to edit prompt
	private static int wantEdit; // 0 = no, 1 = category, 2 = asset
	private static string newItemName = "";
	private static Vector3 categoryColor = new(1f, 0f, 0f);
	private static bool showColorPicker;

	// fields related to the export prompt
	private static int wantExport;
	internal static Dictionary<CategoryList.InitCategory, List<CategoryList.InitItem>> pendingExportFiles = [];
	private static int selectedExportCategory = -1;
	internal static AssetType nextAssetTab;
	internal static bool firstOpen = false;
	private static Task? exportTask;
	private static string exportLocation;
	private static readonly List<(int, CategoryList.InitCategory)> searchResults = [];

	private static async Task<PromptResult> PromptOverwrite(PromptOptions prompt)
    {
        mergePromptTcs = new();
        mergePrompt = prompt;
        var res = await mergePromptTcs.Task;
        
        mergePromptTcs = null;
        mergePrompt = null;

        return res;
    }

    // uncolored variant
    private unsafe static void ShowCategoryList(AssetManager.CategoryListIndex listIndex, ref int selected, Vector2 listSize, int tab)
    {
		if (categoryEditMode && tab == 1)
		{
			ImGui.Separator();
			ImGui.Text("Rearrange Mode");
			ImGui.SameLine();
			ImGui.TextDisabled("(?)");
			ImGui.SetItemTooltip(
					"""
					Click and drag to move items
					between categories.
					""");

		}

		if (ImGui.BeginListBox($"##Categories{tab}", listSize))
        {
            var drawList = ImGui.GetWindowDrawList();
            float textHeight = ImGui.GetTextLineHeight();

<<<<<<< HEAD
            foreach ((var i, var group) in searchResults)
=======
            const string leftPadding = "  ";
            float colorWidth = ImGui.CalcTextSize(leftPadding).X - ImGui.GetStyle().ItemInnerSpacing.X;

            for (int i = 0; i < categories.Count; i++)
>>>>>>> 575dcb9b
            {
                if (group.Color.HasValue)
                {
                    // colored variant
                    var cursor = ImGui.GetCursorScreenPos();
                    
                    // pad beginning of selectable to reserve space for the color square
<<<<<<< HEAD
                    if (ImGui.Selectable("  " + group.Name, i == selected || searchResults.Count == 1))
=======
                    if (ImGui.Selectable(leftPadding + group.Name, i == selected))
>>>>>>> 575dcb9b
                    {
						if (selected != i)
						{
							if (tab == 0)
								groupIndex = 0;
							else if (tab == 1)
								groupIndex2 = 0;
						}
						
						selected = i;
                    }

                    // draw color square
                    var col = group.Color.Value;
                    drawList.AddRectFilled(
                        p_min: cursor,
                        p_max: cursor + new Vector2(colorWidth, textHeight),
                        ImGui.ColorConvertFloat4ToU32(new Vector4(col.R / 255f, col.G / 255f, col.B / 255f, 1f))
                    );
                }
                else
                {
                    // non-colored variant
                    if (ImGui.Selectable(group.Name, i == selected || searchResults.Count == 1))
                    {
						if (selected != i)
						{
							if (tab == 0)
								groupIndex = 0;
							else if (tab == 1)
								groupIndex2 = 0;
						}
						selected = i;
                    }
                }

				if (ImGui.BeginDragDropSource())
				{
					_draggedCategory = group;
					ImGui.SetDragDropPayload("InitCategory", IntPtr.Zero, 0);

					ImGui.EndDragDropSource();
				}

				if (ImGui.BeginDragDropTarget())
				{
					ImGui.AcceptDragDropPayload("InitCategory");
					ImGui.AcceptDragDropPayload("InitItem");
					if (ImGui.IsMouseReleased(ImGuiMouseButton.Left))
					{
						_dragToCategory = group;
						if (_draggingItem != null)
						{
							MoveItem(tab);
						}
						else if (_draggedCategory != null)
						{
							MoveCategory(tab);
						}
					}

					ImGui.EndDragDropTarget();
				}

				if (ImGui.IsMouseClicked(ImGuiMouseButton.Right) && ImGui.IsItemHovered())
				{
					categoryEditMode = !categoryEditMode;
				}

				//if (ImGui.IsItemActive() && !ImGui.IsItemHovered())
				//{
				//	int nextIndex = i + (ImGui.GetMouseDragDelta(0).Y < 0f ? -1 : 1);
				//	if (nextIndex >= 0 && nextIndex < categories.Count)
				//	{
				//		categories[i] = categories[nextIndex];
				//		categories[nextIndex] = group;
				//		ImGui.ResetMouseDragDelta();

				//		selected = nextIndex;

				//		MoveCategory(i, nextIndex);
				//	}
				//}

				//if (ImGui::IsItemActive() && !ImGui::IsItemHovered())
				//{
				//	int n_next = n + (ImGui::GetMouseDragDelta(0).y < 0.f ? -1 : 1);
				//	if (n_next >= 0 && n_next < IM_ARRAYSIZE(item_names))
				//	{
				//		item_names[n] = item_names[n_next];
				//		item_names[n_next] = item;
				//		ImGui::ResetMouseDragDelta();
				//	}
				//}
			}

            ImGui.EndListBox();
        }
    }


	private unsafe static void ShowItemList(AssetManager.CategoryListIndex categoryList, int selected, Vector2 listSize, int tab)
    {
        var categories = assetManager!.GetCategories(categoryList);
        
        // group listing list box
        ImGui.SameLine();
        if (ImGui.BeginListBox($"##Items{tab}", listSize))
        {
            if (categories.Count > 0)
            {
                var itemList = categories[selected].Items;

                for (int i = 0; i < itemList.Count; i++)
                {
                    var tile = itemList[i];

					// don't show this prop if it doesn't pass search test
					if (!tile.Name.Contains(searchQuery, StringComparison.CurrentCultureIgnoreCase))
						continue;

					if (ImGui.Selectable(tile.Name, (tab == 0 && i == groupIndex) || (tab == 1 && i == groupIndex2)))
                    {
						if (tab == 0)
							groupIndex = i;
						else if (tab == 1)
							groupIndex2 = i;
                    }

					ReAddTilePreviews(tile, selected);

					if (ImGui.BeginDragDropSource())
					{
						_draggingItem = tile;
						ImGui.SetDragDropPayload("InitItem", IntPtr.Zero, 0);
						ImGui.Text($"{tile.RawLine}");
						ImGui.EndDragDropSource();
					}

					if (_draggingItem != null && ImGui.BeginDragDropTarget())
					{
						ImGui.AcceptDragDropPayload("InitItem");
						if (ImGui.IsMouseReleased(ImGuiMouseButton.Left))
						{
							_replaceItem = tile;
							MoveItem(tab);
						}

						ImGui.EndDragDropTarget();
					}
				}
            }

            ImGui.EndListBox();
        }
    }

    private static void DeleteCategory(AssetManager.CategoryListIndex assetIndex, ref int selected)
    {
        var categories = assetManager!.GetCategories(assetIndex);
        if (categories.Count == 0) return;
        
        assetManager.DeleteCategory(assetIndex, selected);
        
        if (categories.Count == 0)
        {
            selected = 0;
        }
        else
        {
            selected = Math.Clamp(selected, 0, categories.Count - 1);
        }
    }

    private static void DeleteCategory()
    {
        switch (curAssetTab)
        {
            case AssetType.Tile:
                DeleteCategory(AssetManager.CategoryListIndex.Tile, ref selectedTileCategory);
                break;

            case AssetType.Prop:
                DeleteCategory(AssetManager.CategoryListIndex.Prop, ref selectedPropCategory);
                break;

            case AssetType.Material:
                DeleteCategory(AssetManager.CategoryListIndex.Materials, ref selectedMatCategory);
                break;
        }
    }

    private static void DeleteItem(AssetManager.CategoryListIndex assetIndex, int selectedCategory)
    {
        var categories = assetManager!.GetCategories(assetIndex);

        var category = categories[selectedCategory];
        if (category.Items.Count == 0) return;
        assetManager.DeleteItem(assetIndex, selectedCategory, groupIndex);
        
        if (category.Items.Count == 0)
        {
            groupIndex = 0;
        }
        else
        {
            groupIndex = Math.Clamp(groupIndex, 0, category.Items.Count - 1);
        }
    }

    private static void DeleteItem()
    {
        switch (curAssetTab)
        {
            case AssetType.Tile:
                DeleteItem(AssetManager.CategoryListIndex.Tile, selectedTileCategory);
                break;

            case AssetType.Prop:
                DeleteItem(AssetManager.CategoryListIndex.Prop, selectedPropCategory);
                break;

            case AssetType.Material:
                DeleteItem(AssetManager.CategoryListIndex.Materials, selectedMatCategory);
                break;
        }
	}
	private static void MoveCategory(int tab)
	{
		unsavedChanges = true;
		switch (curAssetTab)
		{
			case AssetType.Tile:
				MoveCategory(AssetManager.CategoryListIndex.Tile, tab == 0 ? selectedTileCategory : selectedTileCategory2);
				break;

			case AssetType.Prop:
				MoveCategory(AssetManager.CategoryListIndex.Prop, tab == 0 ? selectedPropCategory : selectedPropCategory2);
				break;

			case AssetType.Material:
				MoveCategory(AssetManager.CategoryListIndex.Materials, selectedMatCategory);
				break;
		}
	}

	private static void MoveCategory(AssetManager.CategoryListIndex index, int selectedCategory)
	{
		var categories = assetManager!.GetCategories(index);
		var category = categories[selectedCategory];

		if (_draggedCategory == null || _dragToCategory == null)
			throw new Exception("Dragged item or target is null.");

		if (categories.Contains(_dragToCategory))
			assetManager.MoveCategory(index, _draggedCategory, _dragToCategory);

		_dragToCategory = null;
		_draggedCategory = null;
	}

	private static void MoveItem(int tab)
	{
		unsavedChanges = true;
		switch (curAssetTab)
		{
			case AssetType.Tile:
				MoveItem(AssetManager.CategoryListIndex.Tile, tab == 0 ? selectedTileCategory : selectedTileCategory2);
				break;

			case AssetType.Prop:
				MoveItem(AssetManager.CategoryListIndex.Prop, tab == 0 ? selectedPropCategory : selectedPropCategory2);
				break;

			case AssetType.Material:
				MoveItem(AssetManager.CategoryListIndex.Materials, selectedMatCategory);
				break;
		}
	}

	private static void MoveItem(AssetManager.CategoryListIndex index, int selectedCategory)
	{
		var categories = assetManager!.GetCategories(index);
		var category = categories[selectedCategory];

		if (_draggingItem == null) 
			throw new Exception("Dragged item is null.");

		if (!category.Items.Contains(_draggingItem))
			assetManager.MoveItem(index, _draggingItem, category, _replaceItem);
		else if (_dragToCategory != null && _dragToCategory != category)
			assetManager.MoveItem(index, _draggingItem, _dragToCategory);
		else if (_replaceItem != null)
			assetManager.MoveItem(index, category, _draggingItem, _replaceItem);

		_draggingItem = null;
		_replaceItem = null;
		_dragToCategory = null;
	}

	private static void UpdateCategory(AssetManager.CategoryListIndex assetIndex, int selectedCategory)
	{
		assetManager!.UpdateCategory(assetIndex, selectedCategory);
	}

	private static void UpdateCategory()
	{
		switch (curAssetTab)
		{
			case AssetType.Tile:
				UpdateCategory(AssetManager.CategoryListIndex.Tile, selectedTileCategory);
				break;

			case AssetType.Prop:
				UpdateCategory(AssetManager.CategoryListIndex.Prop, selectedPropCategory);
				break;

			case AssetType.Material:
				UpdateCategory(AssetManager.CategoryListIndex.Materials, selectedMatCategory);
				break;
		}
	}

	//private static void MoveCategory(int selected, int next)
	//{
	//	switch (curAssetTab)
	//	{
	//		case AssetType.Tile:
	//			MoveCategory(AssetManager.CategoryListIndex.Tile, selected, next);
	//			break;

	//		case AssetType.Prop:
	//			MoveCategory(AssetManager.CategoryListIndex.Prop, selected, next);
	//			break;

	//		case AssetType.Material:
	//			MoveCategory(AssetManager.CategoryListIndex.Materials, selected, next);
	//			break;
	//	}
	//}

	//private static void MoveCategory(AssetManager.CategoryListIndex assetIndex, int selectedCategory, int next)
	//{
	//	if (next == 0) return;
	//	assetManager!.MoveCategory(assetIndex, selectedCategory, next);
	//}
	internal static void ProcessSearch()
	{
		searchResults.Clear();

		// normal props
		var groups = assetManager!.GetCategories(GetCurrentAssetList());

		for (int i = 0; i < groups.Count; i++)
		{
			var group = groups[i];
			foreach (var item in group.Items)
			{
				if (item.Name.Contains(searchQuery, StringComparison.CurrentCultureIgnoreCase))
				{
					searchResults.Add((groups.IndexOf(group), group));
					break;
				}
			}
		}
	}

	private static void AssetControls()
    {
        // render file browser
        FileBrowser.Render(ref fileBrowser);

		int deleteReq = 0;
		int editReq = 0;
		int exportReq = 0;
		if (ImGui.BeginMenuBar())
		{
			if (ImGui.BeginMenu("File"))
			{
				if (ImGui.MenuItem("Import Init.txt"))
				{
					fileBrowser = new FileBrowser(FileBrowser.OpenMode.Read, ImportFileCallback, RainEd.Instance.AssetDataPath);
					fileBrowser.AddFilter("Text file", ".txt");
				}

				/*ImGui.SameLine();
				if (ImGui.Button("Import .zip"))
				{
					fileBrowser = new FileBrowser(FileBrowser.OpenMode.Read, ImportZip, RainEd.Instance.AssetDataPath);
					fileBrowser.AddFilter("ZIP File", ".zip");
				}*/

				ImGui.BeginDisabled(!unsavedChanges);
				if (ImGui.MenuItem("Apply Changes"))
				{
					unsavedChanges = false;
					assetManager!.Commit();
				}
				ImGui.EndDisabled();
				ImGui.SetItemTooltip(
						"""
					Clicking apply will commit
					any unsaved changes to
					the Init.txt.
					""");

				ImGui.Separator();

				if (ImGui.MenuItem("Export .zip"))
				{
					exportReq = 1;
				}

				ImGui.EndMenu();
			}

			if (ImGui.BeginMenu("Edit"))
			{
				if (ImGui.MenuItem("Delete Category"))
				{
					deleteReq = 1;
				}
				if (ImGui.MenuItem("Delete Asset"))
				{
					deleteReq = 2;
				}
				ImGui.Separator();

				if (ImGui.MenuItem("Edit Category"))
				{
					editReq = 1;
				}
				if (ImGui.MenuItem("Edit Asset"))
				{
					editReq = 2;
				}
				ImGui.EndMenu();
			}

			ImGui.EndMenuBar();
		}


		var searchInputFlags = ImGuiInputTextFlags.AutoSelectAll | ImGuiInputTextFlags.EscapeClearsAll;

		// search bar
		ImGui.SetNextItemWidth(ImGui.GetContentRegionAvail().X);
		if (ImGui.InputTextWithHint("##Search", "Search...", ref searchQuery, 128, searchInputFlags))
		{
			ProcessSearch();
		}

		// process delete request
		// if noAskBeforeDeletion is true, immediately perform the operation
		// otherwise, show the delete confirmation prompt
		if (deleteReq > 0)
        {
            if (noAskBeforeDeletion)
            {
                if (deleteReq == 1)
                    DeleteCategory();
                else if (deleteReq == 2)
                    DeleteItem();
            }
            else
            {
                wantDelete = deleteReq;
            }
        }

        // delete confirmation prompt
        if (wantDelete > 0)
        {
			unsavedChanges = true;
            ImGuiExt.EnsurePopupIsOpen("Delete?");
            ImGuiExt.CenterNextWindow(ImGuiCond.Appearing);

            if (ImGuiExt.BeginPopupModal("Delete?", ImGuiWindowFlags.AlwaysAutoResize | ImGuiWindowFlags.NoSavedSettings))
            {
                int idx = GetCurrentCategoryIndex();
                var categories = assetManager!.GetCategories(GetCurrentAssetList());

                if (wantDelete == 1)
                {
                    ImGui.TextUnformatted($"Are you sure you want to delete the category \"{categories[idx].Name}\"?");
                }
                else if (wantDelete == 2)
                {
                    ImGui.TextUnformatted($"Are you sure you want to delete the asset \"{categories[idx].Items[groupIndex].Name}\"?");
                }

                ImGui.Separator();

                ImGui.PushStyleVar(ImGuiStyleVar.FramePadding, Vector2.Zero);
                ImGui.Checkbox("Don't ask me next time", ref noAskBeforeDeletion);
                ImGui.PopStyleVar();

                if (StandardPopupButtons.Show(PopupButtonList.YesNo, out int btn))
                {
                    if (btn == 0) // if yes was pressed
                    {
                        if (wantDelete == 1)
                            DeleteCategory();
                        else if (wantDelete == 2)
                            DeleteItem();
                    }

                    // if no was pressed
                    else
                    {
                        noAskBeforeDeletion = false;
                    }

                    ImGui.CloseCurrentPopup();
                    wantDelete = 0;
                }

                ImGui.EndPopup();
            }
        }

		// Processes edit request
		if (editReq > 0)
		{
			wantEdit = editReq;
		}

		// Edits the raw init line, may cause unexpected issues due to possibly format irregularities
		if (wantEdit > 0)
		{
			unsavedChanges = true;
			ImGuiExt.EnsurePopupIsOpen("Edit");
			ImGuiExt.CenterNextWindow(ImGuiCond.Appearing);

			if (ImGuiExt.BeginPopupModal("Edit", ImGuiWindowFlags.AlwaysAutoResize | ImGuiWindowFlags.NoSavedSettings))
			{
				int idx = GetCurrentCategoryIndex();
				var categories = assetManager!.GetCategories(GetCurrentAssetList());

				if (wantEdit == 1)
				{
					var category = categories[idx];
					if (curAssetTab != AssetType.Material)
					{
						if (categoryColor == new Vector3(1f, 0f, 0f) && category.Color != null)
						{
							Lingo.Color col = category.Color.Value;
							categoryColor = new((float)col.R / 255f, (float)col.G / 255f, (float)col.B / 255f);
						}

						if (ImGui.ColorButton("##CategoryCol", new(categoryColor.X, categoryColor.Y, categoryColor.Z, 1f), ImGuiColorEditFlags.NoTooltip))
						{
							showColorPicker = !showColorPicker;
						}
						ImGui.SameLine();
					}
					if (string.IsNullOrEmpty(newItemName))
					{
						newItemName = category.Name;
					}
					
					ImGui.InputTextWithHint("##CategoryName", "Name", ref newItemName, 128);

					if (showColorPicker)
					{
						ImGui.ColorPicker3("##Color", ref categoryColor, ImGuiColorEditFlags.InputRGB | ImGuiColorEditFlags.DisplayRGB | ImGuiColorEditFlags.NoAlpha | ImGuiColorEditFlags.NoTooltip | ImGuiColorEditFlags.NoSidePreview | ImGuiColorEditFlags.NoSmallPreview);
					}
				}
				else if (wantEdit == 2)
				{
					var item = categories[idx].Items[groupIndex];
					if (string.IsNullOrEmpty(newItemName))
					{
						newItemName = item.Name;
					}

					ImGui.InputTextWithHint("##ItemName", "File Name", ref newItemName, 128);
					ImGui.SameLine();
					ImGui.TextDisabled("(?)");
					ImGui.SetItemTooltip(
							"""
					Renaming the asset name will also attempt 
					to rename the corrosponding image file, 
					as renaming assets by themselves causes 
					a invalid file path error.    
					""");
				}

				ImGui.Separator();

				if (StandardPopupButtons.Show(PopupButtonList.OKCancel, out int btn))
				{
					if (btn == 0) // if OK was pressed
					{
						if (wantEdit == 1)
						{
							var category = categories[idx];
							category.Name = newItemName;
							
							category.Color = new((int)(categoryColor.X * 255f), (int)(categoryColor.Y * 255f), (int)(categoryColor.Z * 255f));

							if (curAssetTab == AssetType.Tile && RainEd.Instance.TileDatabase.Categories.Any(cat => cat.Name == category.Name))
							{
								Lingo.Color col = category.Color.Value;
								RainEd.Instance.TileDatabase.Categories[idx].Color = new(col.R, col.G, col.B, 1);
							}

							categoryColor = new(1f, 0f, 0f);
							newItemName = "";

							UpdateCategory();
						}
						else if (wantEdit == 2)
						{
							var item = categories[idx].Items[groupIndex];
							item.Name = newItemName;
							newItemName = "";
							// Handle Init editing or something here
						}
					}

					else // if Cancel was pressed
					{
						categoryColor = new(1f, 0f, 0f);
						newItemName = "";
					}

					ImGui.CloseCurrentPopup();
					wantEdit = 0;
					showColorPicker = false;
				}
				ImGui.SameLine();
				ImGui.TextDisabled("(?)");
				ImGui.SetItemTooltip(
						"""
					Any changes made here will
					also attempt to be reflected
					in the Init.txt file.
					""");

				ImGui.EndPopup();
			}
		}

		if (exportReq > 0)
		{
			pendingExportFiles.Clear();
			wantExport = exportReq;
		}

		if (fileBrowser == null && wantExport == 3)
			wantExport = 1;

		if (wantExport == 1 && exportTask is null)
		{
			// Maybe move this to its own dedicated space at some point, but it's rather isolated to this use case
			RenderAssetExporter();			
		}
		else if (wantExport == 2)
		{
			wantExport = 3;
			fileBrowser = new FileBrowser(FileBrowser.OpenMode.Write, ExportAssetZip, RainEd.Instance.AssetDataPath);
			fileBrowser.AddFilter("ZIP File", ".zip");
		}

		// render merge status
		if (mergeTask is not null)
		{
			ImGuiExt.EnsurePopupIsOpen("Merging");
			ImGuiExt.CenterNextWindow(ImGuiCond.Appearing);
			ImGui.SetNextWindowSize(new Vector2(ImGui.GetTextLineHeight() * 50f, ImGui.GetTextLineHeight() * 30f), ImGuiCond.Appearing);

			var popupFlags = ImGuiWindowFlags.AlwaysAutoResize | ImGuiWindowFlags.NoSavedSettings | ImGuiWindowFlags.NoTitleBar | ImGuiWindowFlags.NoMove;
			if (ImGuiExt.BeginPopupModal("Merging", popupFlags))
			{
				ImGui.Text("Merging...");

				// show prompt if needed
				if (mergePrompt is not null)
				{
					ImGuiExt.EnsurePopupIsOpen("Action Needed");
					ImGuiExt.CenterNextWindow(ImGuiCond.Appearing);
					ImGui.SetNextWindowSize(new Vector2(ImGui.GetTextLineHeight() * 50f, ImGui.GetTextLineHeight() * 30f), ImGuiCond.Appearing);
					if (ImGuiExt.BeginPopupModal("Action Needed", ImGuiWindowFlags.AlwaysAutoResize | ImGuiWindowFlags.NoSavedSettings))
					{
						ImGui.TextUnformatted(mergePrompt.Text);

						if (mergePrompt.CheckboxText.Length > 0)
						{
							for (int i = 0; i < mergePrompt.CheckboxText.Length; i++)
							{
								ImGui.Checkbox(mergePrompt.CheckboxText[i], ref mergePrompt.CheckboxValues[i]);
							}

							ImGui.Separator();
							if (StandardPopupButtons.Show(PopupButtonList.OKCancel, out int btn))
							{
								if (btn == 0)
									mergePromptTcs!.SetResult(PromptResult.Yes);

								else if (btn == 1)
									mergePromptTcs!.SetCanceled();

								ImGui.CloseCurrentPopup();
							}
						}

						// yes/no prompt
						else
						{
							ImGui.Separator();
							if (StandardPopupButtons.Show(PopupButtonList.YesNo, out int btn))
							{
								if (btn == 0)
								{
									// Yes
									mergePromptTcs!.SetResult(PromptResult.Yes);
								}
								else if (btn == 1)
								{
									// No
									mergePromptTcs!.SetResult(PromptResult.No);
								}

								ImGui.CloseCurrentPopup();
							}

							ImGui.SameLine();
							if (ImGui.Button("Yes To All", StandardPopupButtons.ButtonSize))
							{
								mergePromptTcs!.SetResult(PromptResult.YesToAll);
								ImGui.CloseCurrentPopup();
							}

							ImGui.SameLine();
							if (ImGui.Button("No To All", StandardPopupButtons.ButtonSize))
							{
								mergePromptTcs!.SetResult(PromptResult.NoToAll);
								ImGui.CloseCurrentPopup();
							}
						}

						ImGui.End();
					}
				}

				if (importOptionTcs is not null)
				{
					ImGuiExt.EnsurePopupIsOpen("Choose...");
					ImGuiExt.CenterNextWindow(ImGuiCond.Appearing);
					ImGui.SetNextWindowSize(new Vector2(ImGui.GetTextLineHeight() * 50f, ImGui.GetTextLineHeight() * 30f), ImGuiCond.Appearing);
					if (ImGuiExt.BeginPopupModal("Choose...", ImGuiWindowFlags.AlwaysAutoResize | ImGuiWindowFlags.NoSavedSettings))
					{
						ImGui.TextUnformatted("Please choose the desired import method.");
						ImGui.Separator();

						if (ImGui.Button("Replace", StandardPopupButtons.ButtonSize))
						{
							importOptionTcs.SetResult(0);
							ImGui.CloseCurrentPopup();
						}
						ImGui.SetItemTooltip("Replaces the current init file with the imported one.");

						ImGui.SameLine();
						if (ImGui.Button("Append", StandardPopupButtons.ButtonSize))
						{
							importOptionTcs.SetResult(1);
							ImGui.CloseCurrentPopup();
						}
						ImGui.SetItemTooltip("Appends the imported init file to the current one.");

						ImGui.SameLine();
						if (ImGui.Button("Merge", StandardPopupButtons.ButtonSize))
						{
							importOptionTcs.SetResult(2);
							ImGui.CloseCurrentPopup();
						}
						ImGui.SetItemTooltip("Intelligently merges the two init files, attempting to prevent duplicates.");

						ImGui.SameLine();
						if (ImGui.Button("Cancel", StandardPopupButtons.ButtonSize))
						{
							importOptionTcs.SetResult(-1);
							ImGui.CloseCurrentPopup();
						}

						ImGui.End();
					}
				}

				// show error if present
				if (mergeTask.IsFaulted)
				{
					ImGuiExt.EnsurePopupIsOpen("Error");
					ImGuiExt.CenterNextWindow(ImGuiCond.Appearing);
					ImGui.SetNextWindowSize(new Vector2(ImGui.GetTextLineHeight() * 50f, ImGui.GetTextLineHeight() * 30f), ImGuiCond.Appearing);
					if (ImGuiExt.BeginPopupModal("Error", ImGuiWindowFlags.AlwaysAutoResize | ImGuiWindowFlags.NoSavedSettings))
					{
						var exception = mergeTask.Exception.InnerExceptions[0];
						if (exception is MergeException)
						{
							ImGui.TextUnformatted(exception.Message);
						}
						else
						{
							ImGui.Text($"An error occured while importing the pack.");
						}

						ImGui.Separator();

						if (StandardPopupButtons.Show(PopupButtonList.OK, out _))
						{
							ImGui.CloseCurrentPopup();
							mergeTask = null;
							assetManager = new AssetManager();
							ProcessSearch();
						}

						ImGui.End();
					}
				}

				else if (mergeTask.IsCanceled)
				{
					Log.Information("Merge was canceled");

					ImGui.CloseCurrentPopup();
					mergeTask = null;
					assetManager = new AssetManager();
					ProcessSearch();
				}

				// end merge task when completed
				else if (mergeTask.IsCompleted)
				{
					ImGui.CloseCurrentPopup();
					mergeTask = null;
				}

				ImGui.EndPopup();
			}
		}

		if (exportTask is not null)
		{
			ImGuiExt.EnsurePopupIsOpen("Exporting");
			ImGuiExt.CenterNextWindow(ImGuiCond.Appearing);
			ImGui.SetNextWindowSize(new Vector2(ImGui.GetTextLineHeight() * 50f, ImGui.GetTextLineHeight() * 30f), ImGuiCond.Appearing);

			var popupFlags = ImGuiWindowFlags.AlwaysAutoResize | ImGuiWindowFlags.NoSavedSettings | ImGuiWindowFlags.NoTitleBar | ImGuiWindowFlags.NoMove;
			if (ImGuiExt.BeginPopupModal("Exporting", popupFlags))
			{
				ImGui.Text("Exporting...");

				// show error if present
				if (exportTask.IsFaulted)
				{
					ImGuiExt.EnsurePopupIsOpen("Error");
					ImGuiExt.CenterNextWindow(ImGuiCond.Appearing);
					ImGui.SetNextWindowSize(new Vector2(ImGui.GetTextLineHeight() * 50f, ImGui.GetTextLineHeight() * 30f), ImGuiCond.Appearing);
					if (ImGuiExt.BeginPopupModal("Error", ImGuiWindowFlags.AlwaysAutoResize | ImGuiWindowFlags.NoSavedSettings))
					{
						var exception = exportTask.Exception.InnerExceptions[0];
						ImGui.Text($"An error occured while exporting the pack.");

						ImGui.Separator();

						if (StandardPopupButtons.Show(PopupButtonList.OK, out _))
						{
							ImGui.CloseCurrentPopup();
							exportTask = null;
						}

						ImGui.End();
					}
				}

				else if (exportTask.IsCompleted)
				{
					ImGui.SameLine();
					ImGui.Text("completed!");

					if (StandardPopupButtons.Show(PopupButtonList.OK, out _))
					{
						ImGui.CloseCurrentPopup();
						exportTask = null;
					}
					ImGui.SameLine();

					if (ImGui.Button("Show In File Browser") && File.Exists(exportLocation))
						RainEd.Instance.ShowPathInSystemBrowser(exportLocation, true);
				}

				ImGui.EndPopup();
			}
		}
    }

	private static void RenderAssetExporter()
	{
		ImGuiExt.EnsurePopupIsOpen("Export Asset Pack");
		ImGuiExt.CenterNextWindow(ImGuiCond.Appearing);
		ImGui.SetNextWindowSize(ImGui.GetIO().DisplaySize / 2f, ImGuiCond.Appearing);

		if (ImGui.BeginPopupModal("Export Asset Pack", ImGuiWindowFlags.NoSavedSettings))
		{
			ImGui.Text("Create a new asset pack and compress it to a .zip file, including the Copy_To_Init.txt and image files.");
			ImGui.Separator();

			var categoryList = assetManager!.GetCategories(GetCurrentAssetList());
			// Everything pertaining to lists goes here
			if (ImGui.BeginListBox("##CategoryCanidates", new(ImGui.GetTextLineHeight() * 12.0f, ImGui.GetContentRegionAvail().Y - (ImGui.GetTextLineHeight() * 2f))))
			{
				var drawList = ImGui.GetWindowDrawList();
				float textHeight = ImGui.GetTextLineHeight();

				for (int i = 0; i < categoryList.Count; i++)
				{
					var group = categoryList[i];
					if (pendingExportFiles.ContainsKey(group))
						continue;

					if (group.Color.HasValue)
					{
						// colored variant
						var cursor = ImGui.GetCursorScreenPos();

						// pad beginning of selectable to reserve space for the color square
						if (ImGui.Selectable("  " + group.Name, false))
						{
							if (!pendingExportFiles.ContainsKey(group))
							{
								pendingExportFiles.Add(group, [.. group.Items]);
								if (selectedExportCategory == -1)
									selectedExportCategory = 0;
							}
						}

						// draw color square
						var col = group.Color!.Value;
						drawList.AddRectFilled(
							p_min: cursor,
							p_max: cursor + new Vector2(10f, textHeight),
							ImGui.ColorConvertFloat4ToU32(new Vector4(col.R / 255f, col.G / 255f, col.B / 255f, 1f))
						);
					}
					else
					{
						// non-colored variant
						if (ImGui.Selectable(group.Name, false))
						{
							if (!pendingExportFiles.ContainsKey(group))
							{
								pendingExportFiles.Add(group, [.. group.Items]);
								if (selectedExportCategory == -1)
									selectedExportCategory = 0;
							}
						}
					}
				}

				ImGui.EndListBox();
			}

			float lineHeight = ImGui.GetItemRectSize().Y;

			if (selectedExportCategory != -1 && pendingExportFiles.Count > 0)
			{
				var keys = pendingExportFiles.Keys.ToList();
				bool anyItemsBeenRemoved = selectedExportCategory != -1 && categoryList.Contains(keys[selectedExportCategory]) && categoryList[categoryList.IndexOf(keys[selectedExportCategory])].Items.Any(item => !pendingExportFiles[keys[selectedExportCategory]].Contains(item));
				var removedItems = categoryList[categoryList.IndexOf(keys[selectedExportCategory])].Items.Where(item => !pendingExportFiles[keys[selectedExportCategory]].Contains(item)).ToList();

				ImGui.SameLine();
				if (ImGui.BeginChild("##ExportLists", new(-1, lineHeight)))
				{
					var drawList = ImGui.GetWindowDrawList();
					float textHeight = ImGui.GetTextLineHeight();

					if (ImGui.BeginListBox("##ExportCategories", new(ImGui.GetContentRegionAvail().X / 2f, ImGui.GetContentRegionAvail().Y - (ImGui.GetTextLineHeight() * 2f))))
					{
						for (int i = 0; i < keys.Count; i++)
						{
							var group = keys[i];
							if (group.Color.HasValue)
							{
								// colored variant
								var cursor = ImGui.GetCursorScreenPos();

								// pad beginning of selectable to reserve space for the color square
								if (ImGui.Selectable("  " + group.Name, i == selectedExportCategory))
								{
									selectedExportCategory = i;
									exportGroupIndex = 0;
								}

								// draw color square
								var col = group.Color!.Value;
								drawList.AddRectFilled(
									p_min: cursor,
									p_max: cursor + new Vector2(10f, textHeight),
									ImGui.ColorConvertFloat4ToU32(new Vector4(col.R / 255f, col.G / 255f, col.B / 255f, 1f))
								);
							}
							else
							{
								// non-colored variant
								if (ImGui.Selectable(group.Name, i == selectedExportCategory))
								{
									selectedExportCategory = i;
									exportGroupIndex = 0;
								}
							}
						}
						ImGui.EndListBox();
					}
					ImGui.SameLine();

					float height = ImGui.GetContentRegionAvail().Y - (ImGui.GetTextLineHeight() * 2f);
					float itemHeight = height;
					if (anyItemsBeenRemoved)
						itemHeight /= 2f;
					else
						exportContenderIndex = 0;

					if (ImGui.BeginChild("##ItemsLists", new(-1, height)))
					{
						if (anyItemsBeenRemoved)
						{
							ImGui.Text("Included Items");
						}

						if (ImGui.BeginListBox("##ExportItems", new(-1, itemHeight)))
						{
							if (selectedExportCategory != -1)
							{
								var selectedCategoryItems = pendingExportFiles[keys[selectedExportCategory]];
								for (int i = 0; i < selectedCategoryItems.Count; i++)
								{
									var tile = selectedCategoryItems[i];

									if (ImGui.Selectable(tile.Name, i == exportGroupIndex))
									{
										exportGroupIndex = i;
									}

									ReAddTilePreviews(tile, selectedExportCategory);
								}
							}

							ImGui.EndListBox();
						}

						if (anyItemsBeenRemoved)
						{
							ImGui.Separator();
							ImGui.Text("Unincluded Items");

							if (ImGui.BeginListBox("##RemovedItems", new(-1, -1)))
							{

								for (int i = 0; i < removedItems.Count; i++)
								{
									var tile = removedItems[i];

									if (ImGui.Selectable(tile.Name, i == exportContenderIndex))
									{
										exportContenderIndex = i;
									}

									ReAddTilePreviews(tile, selectedExportCategory);
								}

								ImGui.EndListBox();
							}
						}

						ImGui.EndChild();
					}

					ImGui.BeginDisabled(selectedExportCategory == -1);
					if (ImGui.Button("Remove Category") && pendingExportFiles.ContainsKey(keys[selectedExportCategory]))
					{
						pendingExportFiles.Remove(keys[selectedExportCategory]);
						selectedExportCategory = Math.Max(0, selectedExportCategory - 1);
						if (pendingExportFiles.Count == 0)
							selectedExportCategory = -1;
					}
					ImGui.EndDisabled();

					ImGui.SameLine();
					ImGui.BeginDisabled(exportGroupIndex == -1);
					if (ImGui.Button("Remove Item") && pendingExportFiles.ContainsKey(keys[selectedExportCategory]) && pendingExportFiles[keys[selectedExportCategory]].Count > exportGroupIndex)
					{
						pendingExportFiles[keys[selectedExportCategory]].RemoveAt(exportGroupIndex);
						if (pendingExportFiles[keys[selectedExportCategory]].Count <= exportGroupIndex)
							exportGroupIndex--;
					}
					ImGui.EndDisabled();

					ImGui.SameLine();
					if (anyItemsBeenRemoved && removedItems.Count > exportContenderIndex && ImGui.Button("Readd Item"))
					{
						pendingExportFiles[keys[selectedExportCategory]].Add(removedItems[exportContenderIndex]);
						removedItems.RemoveAt(exportContenderIndex);
						if (removedItems.Count <= exportContenderIndex)
							exportContenderIndex--;
					}

					ImGui.EndChild();
				}
			}
			else
			{
				ImGui.SameLine();
				if (ImGui.BeginChild("##Disclaimer", new(-1, ImGui.GetItemRectSize().Y)))
				{
					ImGui.Spacing();
					ImGui.Text("Add a category to begin exporting.");

					ImGui.Spacing();

					ImGui.TextWrapped("This menu can be used to export images and a corrosponding seperate Init.txt into their own compressed .zip file.");

					ImGui.Spacing();

					ImGui.TextWrapped("The benefits of using this system includes being able to specify items without the need to seperate the files manually, over taking the time to copy and paste init lines yourself.");

					ImGui.Spacing();

					ImGui.EndChild();
				}
			}

				ImGui.Separator();

			ImGui.BeginDisabled(pendingExportFiles.Count == 0);
			if (ImGui.Button("Export"))
			{
				selectedExportCategory = 0;
				wantExport = 2;
				ImGui.CloseCurrentPopup();
			}
			ImGui.EndDisabled();

			ImGui.SameLine();
			if (ImGui.Button("Cancel"))
			{
				selectedExportCategory = -1;
				wantExport = 0;
				ImGui.CloseCurrentPopup();
			}
			ImGui.EndPopup();
		}
	}

	private static void ExportAssetZip(string[]? paths)
	{
		if (paths == null || paths.Length == 0) return;
		if (exportTask is not null) return;
		exportTask = assetManager!.Export(GetCurrentAssetList(), paths[0]);
		exportLocation = paths[0];
		Log.Information("Export .zip file {Path}", paths[0]);
	}

	private static void ReAddTilePreviews(CategoryList.InitItem tile, int selected)
	{
		// Restores previews to the preferences tab, uses the standard method for displaying previews
		switch (curAssetTab)
		{
			case AssetType.Tile:
				var tileDb = RainEd.Instance.TileDatabase;

				if (tileDb.HasTile(tile.Name))
				{
					if (ImGui.IsItemHovered())
					{
						var fgCol = Color.White;
						var bgCol4 = ImGui.GetStyle().Colors[(int)ImGuiCol.PopupBg];
						var bgCol = new Color(
							(byte)(bgCol4.X * 255f),
							(byte)(bgCol4.Y * 255f),
							(byte)(bgCol4.Z * 255f),
							(byte)(bgCol4.W * 255f)
						);

						var contrastRatio = TileCatalogWidget.ContrastRatio(fgCol, bgCol);
						var invertContrast = contrastRatio < 3f;

						if (invertContrast)
						{
							ImGui.PushStyleColor(ImGuiCol.PopupBg, new Vector4(
								1f - bgCol4.X,
								1f - bgCol4.Y,
								1f - bgCol4.Z,
								bgCol4.W
							));
						}

						ImGui.BeginTooltip();
						TileCatalogWidget.RenderTilePreview(tileDb.GetTileFromName(tile.Name));
						ImGui.EndTooltip();

						if (invertContrast) ImGui.PopStyleColor();
					}
				}
				break;

			case AssetType.Prop:
				var propDb = RainEd.Instance.PropDatabase;

				if (propDb.Categories.Count > selected)
				{
					var propList = propDb.Categories[selected].Props;

					// Replace this if there's a better method to search for an existing prop
					if (propList.Any(propInit => propInit.Name == tile.Name))
					{
						var prop = propList.Where(propInit => propInit.Name == tile.Name).FirstOrDefault();
						if (prop != default && ImGui.BeginItemTooltip())
						{
							PropEditor.UpdatePreview(prop);
							ImGuiExt.ImageRenderTextureScaled(PropEditor.previewTexture, new Vector2(Boot.PixelIconScale, Boot.PixelIconScale));
							ImGui.EndTooltip();
						}
					}
				}
				break;

			case AssetType.Material:
				// show material preview when hovered
				if (ImGui.IsItemHovered())
				{
					if (MaterialCatalogWidget._activeMatPreview != tile.Name)
					{
						MaterialCatalogWidget._activeMatPreview = tile.Name;
						MaterialCatalogWidget._loadedMatPreview?.Dispose();
						MaterialCatalogWidget._loadedMatPreview = RlManaged.Texture2D.Load(Path.Combine(Boot.AppDataPath, "assets", "mat-previews", tile.Name + ".png"));
					}

					if (MaterialCatalogWidget._loadedMatPreview is not null && Raylib_cs.Raylib.IsTextureReady(MaterialCatalogWidget._loadedMatPreview))
					{
						ImGui.BeginTooltip();
						ImGuiExt.ImageSize(MaterialCatalogWidget._loadedMatPreview, MaterialCatalogWidget._loadedMatPreview.Width * Boot.PixelIconScale, MaterialCatalogWidget._loadedMatPreview.Height * Boot.PixelIconScale);
						ImGui.EndTooltip();
					}
				}

				break;
		}
	}

	private static async Task ImportFile(string path)
    {
        var newInit = new CategoryList(path, curAssetTab != AssetType.Material);

        importOptionTcs = new();
        var res = await importOptionTcs.Task;
        importOptionTcs = null;

        // 0: Replace
        // 1: Append
        // 2: Merge

        if (res == 0)
            assetManager!.Replace(GetCurrentAssetList(), newInit);

        else if (res == 1)
            assetManager!.Append(GetCurrentAssetList(), newInit);
        
        else
            Log.Information("Init.txt import was cancelled");
    }

    private static void ImportFileCallback(string[]? paths)
    {
        if (paths == null || paths.Length == 0) return;
        if (mergeTask is not null) return;
        var path = paths[0];

        Log.Information("Import Init.txt file '{Path}'", path);
        mergeTask = ImportFile(path);
    }

    private static AssetManager.CategoryListIndex GetCurrentAssetList()
        => curAssetTab switch
        {
            AssetType.Tile => AssetManager.CategoryListIndex.Tile,
            AssetType.Prop => AssetManager.CategoryListIndex.Prop,
            AssetType.Material => AssetManager.CategoryListIndex.Materials,
            _ => throw new ArgumentOutOfRangeException(nameof(curAssetTab))
        };

    private static int GetCurrentCategoryIndex()
        => curAssetTab switch
        {
            AssetType.Tile => selectedTileCategory,
            AssetType.Prop => selectedPropCategory,
            AssetType.Material => selectedMatCategory,
            _ => throw new ArgumentOutOfRangeException(nameof(curAssetTab))
        };

    public static void SetDataPath(string newPath)
    {
        var oldPath = RainEd.Instance.AssetDataPath;

        try
        {
            // check for any missing directories
            missingDirs.Clear();
            missingDirs.Add("Graphics");
            missingDirs.Add("Props");
            missingDirs.Add("Levels");

            for (int i = missingDirs.Count - 1; i >= 0; i--)
            {
                if (Directory.Exists(Path.Combine(newPath, missingDirs[i])))
                {
                    missingDirs.RemoveAt(i);
                }
            }

            if (missingDirs.Count == 0)
            {
                RainEd.Instance.AssetDataPath = newPath;
                assetManager = new AssetManager();
				ProcessSearch();
			}
        }
        catch (Exception e)
        {
            Log.UserLogger.Error(e.ToString());
            errorMsg = "Malformed Init.txt file in the new data folder";

            RainEd.Instance.AssetDataPath = oldPath;
        }
    }

    public static void Show()
    {
        assetManager ??= new AssetManager();
		if (firstOpen)
		{
			ProcessSearch();
		}

<<<<<<< HEAD
        ImGui.Text("Any changes here require a restart in order to take effect. Right click a category to enter rearrange mode.");
=======
        ImGui.BeginDisabled();
        ImGui.TextWrapped("Note: I don't think this feature works too well. For now, it's better to edit inits manually.");
        ImGui.EndDisabled();
        
        ImGui.Text("Any changes here require a restart in order to take effect.");
>>>>>>> 575dcb9b
        ImGui.Separator();

        ImGui.AlignTextToFramePadding();
        ImGui.Text("Data Path");
        ImGui.SameLine();

        var oldPath = RainEd.Instance.AssetDataPath;
        var newPath = oldPath;
        if (FileBrowser.Button("DataPath", FileBrowser.OpenMode.Directory, ref newPath))
        {
            // if path changed, disable asset import until user restarts Rained
            if (Path.GetFullPath(oldPath) != Path.GetFullPath(newPath))
                SetDataPath(newPath);
        }
        ImGui.Separator();

        // show missing directory prompt if necessary
        if (missingDirs.Count > 0)
        {
            ImGuiExt.EnsurePopupIsOpen("Error");
            ImGuiExt.CenterNextWindow(ImGuiCond.Appearing);
            if (ImGuiExt.BeginPopupModal("Error", ImGuiWindowFlags.AlwaysAutoResize | ImGuiWindowFlags.NoSavedSettings))
            {
                ImGui.Text("The given data folder is missing the following subdirectories:");
                foreach (var dir in missingDirs)
                {
                    ImGui.BulletText(dir);
                }

                ImGui.Separator();
                if (StandardPopupButtons.Show(PopupButtonList.OK, out _))
                {
                    ImGui.CloseCurrentPopup();
                    missingDirs.Clear();
                }

                ImGui.EndPopup();
            }
        }

        // general error message
        if (!string.IsNullOrEmpty(errorMsg))
        {
            ImGuiExt.EnsurePopupIsOpen("Error");
            ImGuiExt.CenterNextWindow(ImGuiCond.Appearing);
            if (ImGuiExt.BeginPopupModal("Error", ImGuiWindowFlags.AlwaysAutoResize | ImGuiWindowFlags.NoSavedSettings))
            {
                ImGui.TextUnformatted(errorMsg);

                ImGui.Separator();
                if (StandardPopupButtons.Show(PopupButtonList.OK, out _))
                {
                    ImGui.CloseCurrentPopup();
                    errorMsg = string.Empty;
                }

                ImGui.EndPopup();
            }
        }

		// show tile database
		if (ImGui.BeginChild("##AssetChild", new(), ImGuiChildFlags.None, ImGuiWindowFlags.MenuBar))
		{
			// set group index to 0 when tab changed

			if (curAssetTab != nextAssetTab)
			{
				categoryEditMode = false;
				groupIndex = 0;
				curAssetTab = nextAssetTab;
				ProcessSearch();
			}

			AssetControls();
			var halfWidth = ImGui.GetContentRegionAvail().X / 2f - ImGui.GetStyle().ItemSpacing.X / 2f;
			var boxHeight = ImGui.GetContentRegionAvail().Y;
			if (categoryEditMode)
			{
				boxHeight = (ImGui.GetContentRegionAvail().Y / 2f) - (ImGui.GetTextLineHeight());
			}

			switch (curAssetTab)
			{
				case AssetType.Tile:
					ShowCategoryList(AssetManager.CategoryListIndex.Tile, ref selectedTileCategory, new Vector2(halfWidth, boxHeight), 0);
					ShowItemList(AssetManager.CategoryListIndex.Tile, selectedTileCategory, new Vector2(halfWidth, boxHeight), 0);

					if (categoryEditMode)
					{
						ShowCategoryList(AssetManager.CategoryListIndex.Tile, ref selectedTileCategory2, new Vector2(halfWidth, boxHeight), 1);
						ShowItemList(AssetManager.CategoryListIndex.Tile, selectedTileCategory2, new Vector2(halfWidth, boxHeight), 1);
					}
					break;

				case AssetType.Prop:
					ShowCategoryList(AssetManager.CategoryListIndex.Prop, ref selectedPropCategory, new Vector2(halfWidth, boxHeight), 0);
					ShowItemList(AssetManager.CategoryListIndex.Prop, selectedPropCategory, new Vector2(halfWidth, boxHeight), 0);

					if (categoryEditMode)
					{
						ShowCategoryList(AssetManager.CategoryListIndex.Prop, ref selectedPropCategory2, new Vector2(halfWidth, boxHeight), 1);
						ShowItemList(AssetManager.CategoryListIndex.Prop, selectedPropCategory2, new Vector2(halfWidth, boxHeight), 1);
					}
					break;

				case AssetType.Material:
					ShowCategoryList(AssetManager.CategoryListIndex.Materials, ref selectedMatCategory, new Vector2(halfWidth, boxHeight), 0);
					ShowItemList(AssetManager.CategoryListIndex.Materials, selectedMatCategory, new Vector2(halfWidth, boxHeight), 0);
					break;
			}

			ImGui.EndChild();
		}
    }

    public static void Unload()
    {
        if (assetManager is not null)
            assetManager = null;
        
        noAskBeforeDeletion = false;
        selectedTileCategory = 0;
		selectedTileCategory2 = 0;
        selectedPropCategory = 0;
		selectedPropCategory2 = 0;
        selectedMatCategory = 0;
        groupIndex = 0;
    }
}<|MERGE_RESOLUTION|>--- conflicted
+++ resolved
@@ -101,14 +101,9 @@
             var drawList = ImGui.GetWindowDrawList();
             float textHeight = ImGui.GetTextLineHeight();
 
-<<<<<<< HEAD
-            foreach ((var i, var group) in searchResults)
-=======
-            const string leftPadding = "  ";
-            float colorWidth = ImGui.CalcTextSize(leftPadding).X - ImGui.GetStyle().ItemInnerSpacing.X;
-
-            for (int i = 0; i < categories.Count; i++)
->>>>>>> 575dcb9b
+			const string leftPadding = "  ";
+			float colorWidth = ImGui.CalcTextSize(leftPadding).X - ImGui.GetStyle().ItemInnerSpacing.X;
+			foreach ((var i, var group) in searchResults)
             {
                 if (group.Color.HasValue)
                 {
@@ -116,11 +111,7 @@
                     var cursor = ImGui.GetCursorScreenPos();
                     
                     // pad beginning of selectable to reserve space for the color square
-<<<<<<< HEAD
                     if (ImGui.Selectable("  " + group.Name, i == selected || searchResults.Count == 1))
-=======
-                    if (ImGui.Selectable(leftPadding + group.Name, i == selected))
->>>>>>> 575dcb9b
                     {
 						if (selected != i)
 						{
@@ -1466,15 +1457,7 @@
 			ProcessSearch();
 		}
 
-<<<<<<< HEAD
         ImGui.Text("Any changes here require a restart in order to take effect. Right click a category to enter rearrange mode.");
-=======
-        ImGui.BeginDisabled();
-        ImGui.TextWrapped("Note: I don't think this feature works too well. For now, it's better to edit inits manually.");
-        ImGui.EndDisabled();
-        
-        ImGui.Text("Any changes here require a restart in order to take effect.");
->>>>>>> 575dcb9b
         ImGui.Separator();
 
         ImGui.AlignTextToFramePadding();
