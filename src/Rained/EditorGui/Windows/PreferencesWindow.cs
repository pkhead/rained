--- conflicted
+++ resolved
@@ -17,20 +17,12 @@
     {
         General = 0,
         Shortcuts = 1,
-        Theme = 2,
-<<<<<<< HEAD
-        Drizzle = 3
+		Theme = 2,
+        Drizzle = 3,
+        Scripts = 4
     }
 
-    private readonly static string[] NavTabs = ["General", "Shortcuts", "Theme", "Drizzle"];
-=======
-        Assets = 3,
-        Drizzle = 4,
-        Scripts = 5
-    }
-
-    private readonly static string[] NavTabs = ["General", "Shortcuts", "Theme", "Assets", "Drizzle", "Scripts"];
->>>>>>> 575dcb9b
+    private readonly static string[] NavTabs = ["General", "Shortcuts", "Theme", "Drizzle", "Scripts"];
     private readonly static string[] RendererNames = ["Direct3D 11", "Direct3D 12", "OpenGL", "Vulkan"];
     private static NavTabEnum selectedNavTab = NavTabEnum.General;
 
