--- conflicted
+++ resolved
@@ -488,10 +488,6 @@
 
             Rlgl.PushMatrix();
                 Rlgl.Translatef(offset, offset, 0f);
-<<<<<<< HEAD
-                levelRender.RenderGeometry(l, new Color(0, 0, 0, 255));
-                if (window.ViewTiles) levelRender.RenderTiles(l, 100);
-=======
                 levelRender.RenderGeometry(l, LevelView.GeoColor(30f / 255f, 255));
 
                 if (drawTiles)
@@ -499,7 +495,6 @@
 
                 if (drawProps)
                     levelRender.RenderProps(l, 100);
->>>>>>> 5615f9e3
             Rlgl.PopMatrix();
         }
 
