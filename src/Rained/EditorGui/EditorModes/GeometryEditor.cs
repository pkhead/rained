using Raylib_cs;
using ImGuiNET;

using System.Numerics;

namespace RainEd;

class GeometryEditor : IEditorMode
{
    public string Name { get => "Geometry"; }

    private readonly LevelView window;
    
    public enum Tool : int
    {
        Select,
        MoveSelected,
        MoveSelection,
        MagicWand,

        Wall,
        Air,
        Inverse,
        Glass,
        Slope,
        Platform,
        HorizontalBeam,
        VerticalBeam,
        Rock,
        Spear,
        Crack,
        Waterfall,
        ShortcutEntrance,
        Shortcut,
        Entrance,
        CreatureDen,
        WhackAMoleHole,
        ScavengerHole,
        Hive,
        ForbidFlyChain,
        GarbageWorm,
        WormGrass,
        CopyBackwards, // TODO: this will be superseded whenever i finish the geo-improvements branch

        ToolCount // not an enum, just the number of tools
    }

    private static readonly Dictionary<Tool, string> ToolNames = new()
    {
        { Tool.Select,          "Select"            },
        { Tool.MoveSelected,    "Move Selected"     },
        { Tool.MoveSelection,   "Move Selection"    },
        { Tool.MagicWand,       "Magic Wand"        },
        { Tool.Wall,            "Wall"              },
        { Tool.Air,             "Air"               },
        { Tool.Inverse,         "Toggle Wall/Air"   },
        { Tool.Slope,           "Slope"             },
        { Tool.Platform,        "Half-Block"        },
        { Tool.Rock,            "Rock"              },
        { Tool.Spear,           "Spear"             },
        { Tool.Crack,           "Fissure"           },
        { Tool.HorizontalBeam,  "Horizontal Beam"   },
        { Tool.VerticalBeam,    "Vertical Beam"     },
        { Tool.Glass,           "Invisible Wall"    },
        { Tool.ShortcutEntrance,"Shortcut Entrance" },
        { Tool.Shortcut,        "Shortcut Dot"      },
        { Tool.CreatureDen,     "Creature Den"      },
        { Tool.Entrance,        "Room Entrance"     },
        { Tool.Hive,            "Batfly Hive"       },
        { Tool.ForbidFlyChain,  "Forbid Fly Chain"  },
        { Tool.Waterfall,       "Waterfall"         },
        { Tool.WhackAMoleHole,  "Whack-a-mole Hole" },
        { Tool.ScavengerHole,   "Scavenger Hole"    },
        { Tool.GarbageWorm,     "Garbage Worm"      },
        { Tool.WormGrass,       "Worm Grass"        },
        { Tool.CopyBackwards,   "Copy Backwards"    },
    };

    private static readonly Dictionary<Tool, Vector2> ToolTextureOffsets = new()
    {
        { Tool.Select,          new(0, 6) },
        { Tool.MoveSelected,    new(1, 6) },
        { Tool.MoveSelection,   new(2, 6) },
        { Tool.MagicWand,       new(3, 6) },
        { Tool.Wall,            new(1, 0) },
        { Tool.Air,             new(2, 0) },
        { Tool.Inverse,         new(0, 0) },
        { Tool.Slope,           new(3, 0) },
        { Tool.Platform,        new(0, 1) },
        { Tool.Rock,            new(1, 1) },
        { Tool.Spear,           new(2, 1) },
        { Tool.Crack,           new(3, 1) },
        { Tool.HorizontalBeam,  new(0, 2) },
        { Tool.VerticalBeam,    new(1, 2) },
        { Tool.Glass,           new(2, 2) },
        { Tool.ShortcutEntrance,new(3, 2) },
        { Tool.Shortcut,        new(0, 3) },
        { Tool.CreatureDen,     new(1, 3) },
        { Tool.Entrance,        new(2, 3) },
        { Tool.Hive,            new(3, 3) },
        { Tool.ForbidFlyChain,  new(0, 4) },
        { Tool.Waterfall,       new(2, 4) },
        { Tool.WhackAMoleHole,  new(3, 4) },
        { Tool.ScavengerHole,   new(0, 5) },
        { Tool.GarbageWorm,     new(1, 5) },
        { Tool.WormGrass,       new(2, 5) },
        { Tool.CopyBackwards,   new(3, 5) }
    };

    private static readonly Color[] LayerColors =
    [
        new(0, 0, 0, 255),
        new(89, 255, 89, 100),
        new(255, 30, 30, 70)
    ];

    private Tool selectedTool = Tool.Wall;
    private bool isToolActive = false;
    private bool isErasing = false;
    private readonly RlManaged.Texture2D toolIcons;

    // tool rect
    enum RectMode
    {
        None,
        Fill,
        Select
    };
    private RectMode toolRectMode;
    private int rectSX;
    private int rectSY;
    private int rectEX;
    private int rectEY;

    private bool isSelectionActive = false;
    private int selectSX, selectSY;
    private int selectEX, selectEY;

    private int lastMouseX, lastMouseY;
    private Vector2 lastMousePos;

    // work layer
    private readonly bool[] layerMask;

    private readonly static string OutlineMarqueeShaderSource = @"
        #version 330

        in vec2 fragTexCoord;
        in vec4 fragColor;

        uniform sampler2D texture0;
        uniform vec4 colDiffuse;

        out vec4 finalColor;

        uniform float time;

        void main()
        {
            vec4 col = texture(texture0, fragTexCoord) * colDiffuse * fragColor;
            bool marquee = mod(gl_FragCoord.x + gl_FragCoord.y + time * 50.0, 10.0) < 5.0;
            finalColor = vec4(col.rgb, col.a * float(marquee));
        }
    ";
    private readonly RlManaged.Shader outlineMarqueeShader;
    private int uTime; // for outlineMarqueeShader

    public GeometryEditor(LevelView levelView)
    {
        layerMask = new bool[3];
        layerMask[0] = true;

        window = levelView;
        toolIcons = RlManaged.Texture2D.Load(Path.Combine(Boot.AppDataPath,"assets","tool-icons.png"));

        switch (RainEd.Instance.Preferences.GeometryViewMode)
        {
            case "overlay":
                layerViewMode = LayerViewMode.Overlay;
                break;
            
            case "stack":
                layerViewMode = LayerViewMode.Stack;
                break;
            
            default:
                RainEd.Logger.Error("Invalid layer view mode '{ViewMode}' in preferences.json", RainEd.Instance.Preferences.GeometryViewMode);
                break;
        }

        outlineMarqueeShader = RlManaged.Shader.LoadFromMemory(null, OutlineMarqueeShaderSource);
        uTime = Raylib.GetShaderLocation(outlineMarqueeShader, "time");

        isSelectionActive = false;
        selectSX = 0;
        selectSY = 0;
        selectEX = 0;
        selectEY = 0;
    }
    
    public enum LayerViewMode : int
    {
        Overlay = 0,
        Stack = 1
    }

    public LayerViewMode layerViewMode = LayerViewMode.Overlay;
    private readonly string[] viewModeNames = new string[2] {
        "Overlay", "Stack"
    };

    public void Load()
    {
        // if there is only a single geo layer active,
        // update the active geo layer to match the
        // global work layer.
        int activeLayer = -1;

        for (int i = 0; i < Level.LayerCount; i++)
        {
            if (layerMask[i])
            {
                if (activeLayer >= 0) return;
                activeLayer = i;
            }
        }

        layerMask[0] = false;
        layerMask[1] = false;
        layerMask[2] = false;
        layerMask[window.WorkLayer] = true;
    }

    public void Unload()
    {
        if (selectedTool == Tool.MoveSelected)
        {
            EndSelectedMovement();
        }

        isToolActive = false;
        toolRectMode = RectMode.None;
        window.CellChangeRecorder.TryPushChange();

<<<<<<< HEAD
=======
        // if there is only a single geo layer active,
        // update the global work layer variable to the
        // layer of the active geo layer.
        int activeLayer = -1;

        for (int i = 0; i < Level.LayerCount; i++)
        {
            if (layerMask[i])
            {
                if (activeLayer >= 0) return;
                activeLayer = i;
            }
            
        }

        window.WorkLayer = activeLayer;
>>>>>>> 5615f9e3
    }

    public void SavePreferences(UserPreferences prefs)
    {
        switch (layerViewMode)
        {
            case LayerViewMode.Overlay:
                prefs.GeometryViewMode = "overlay";
                break;

            case LayerViewMode.Stack:
                prefs.GeometryViewMode = "stack";
                break;

            default:
                RainEd.Logger.Error("Invalid LayerViewMode {EnumID}", (int) layerViewMode);
                break;
        }
    }

    public void DrawToolbar()
    {
        Vector4 textColor = ImGui.GetStyle().Colors[(int) ImGuiCol.Text];
        var level = RainEd.Instance.Level;

        if (ImGui.Begin("Build", ImGuiWindowFlags.NoFocusOnAppearing))
        {
            // view mode
            {
                ImGui.Text("View Mode");
                ImGui.SetNextItemWidth(-0.0001f);
                if (ImGui.BeginCombo("##ViewMode", viewModeNames[(int)layerViewMode]))
                {
                    for (int i = 0; i < viewModeNames.Length; i++)
                    {
                        bool isSelected = i == (int)layerViewMode;
                        if (ImGui.Selectable(viewModeNames[i], isSelected))
                        {
                            layerViewMode = (LayerViewMode) i;
                        }

                        if (isSelected) ImGui.SetItemDefaultFocus();
                    }

                    ImGui.EndCombo();
                }
            }

            // draw toolbar
            ImGui.Text(ToolNames[selectedTool]);
<<<<<<< HEAD

=======
>>>>>>> 5615f9e3
            ImGui.PushStyleVar(ImGuiStyleVar.ItemSpacing, new Vector2(0, 0));
            ImGui.PushStyleVar(ImGuiStyleVar.FramePadding, new Vector2(2, 2));
            ImGui.PushStyleColor(ImGuiCol.Button, new Vector4(0, 0, 0, 0));

            for (int i = 0; i < (int) Tool.ToolCount; i++)
            {
                Tool toolEnum = (Tool) i;

                if (i % 4 > 0) ImGui.SameLine();

                string toolName = ToolNames[toolEnum];
                Vector2 texOffset = ToolTextureOffsets[toolEnum];

                // highlight selected tool
                if (toolEnum == selectedTool)
                {
                    ImGui.PushStyleColor(ImGuiCol.Button, ImGui.GetStyle().Colors[(int) ImGuiCol.ButtonHovered]);

                // tool buttons will have a more transparent hover color
                } else {
                    Vector4 col = ImGui.GetStyle().Colors[(int) ImGuiCol.ButtonHovered];
                    ImGui.PushStyleColor(ImGuiCol.ButtonHovered,
                        new Vector4(col.X, col.Y, col.Z, col.W / 4f));
                }
                
                ImGui.PushID(i);
                
                // create tool button, select if clicked
                if (ImGuiExt.ImageButtonRect("ToolButton", toolIcons, 24, 24, new Rectangle(texOffset.X * 24, texOffset.Y * 24, 24, 24), textColor))
                {
                    selectedTool = toolEnum;
                }

                if (ImGui.IsItemHovered())
                {
                    ImGui.SetTooltip(toolName);
                }

                ImGui.PopID();
                ImGui.PopStyleColor();
            }
            
            ImGui.PopStyleVar(2);
            ImGui.PopStyleColor();

            // show work layers
            for (int i = 0; i < 3; i++)
            {
                ImGui.Checkbox("Layer " + (i+1), ref layerMask[i]);
            }

            // show fill rect hint
<<<<<<< HEAD
            if (CanRectPlace(selectedTool))
=======
            if (isToolRectActive)
            {
                var mx = Math.Clamp(window.MouseCx, 0, level.Width - 1);
                var my = Math.Clamp(window.MouseCy, 0, level.Height - 1);

                // draw tool rect
                var rectMinX = Math.Min(mx, toolRectX);
                var rectMinY = Math.Min(my, toolRectY);
                var rectMaxX = Math.Max(mx, toolRectX);
                var rectMaxY = Math.Max(my, toolRectY);
                var rectW = rectMaxX - rectMinX + 1;
                var rectH = rectMaxY - rectMinY + 1;

                window.StatusText = $"({rectW}, {rectH})";
            }
            else if (
                selectedTool == Tool.Wall ||
                selectedTool == Tool.Air ||
                selectedTool == Tool.Inverse ||
                selectedTool == Tool.Glass ||
                selectedTool == Tool.CopyBackwards
            )
>>>>>>> 5615f9e3
            {
                window.StatusText = "Shift+Drag to fill rect";
            }
        } ImGui.End();

        // simple layer shortcut
        if (KeyShortcuts.Activated(KeyShortcut.SwitchLayer))
        {
            (layerMask[1], layerMask[2], layerMask[0]) = (layerMask[0], layerMask[1], layerMask[2]);
        }

        // layer mask toggle shortcuts
        if (KeyShortcuts.Activated(KeyShortcut.ToggleLayer1))
            layerMask[0] = !layerMask[0];

        if (KeyShortcuts.Activated(KeyShortcut.ToggleLayer2))
            layerMask[1] = !layerMask[1];

        if (KeyShortcuts.Activated(KeyShortcut.ToggleLayer3))
            layerMask[2] = !layerMask[2];
    }

    public void DrawViewport(RlManaged.RenderTexture2D mainFrame, RlManaged.RenderTexture2D[] layerFrames)
    {
        bool wasToolActive = isToolActive;
        window.BeginLevelScissorMode();

        var level = RainEd.Instance.Level;
        var levelRender = window.Renderer;

        // draw level background (solid white)
        Raylib.DrawRectangle(0, 0, level.Width * Level.TileSize, level.Height * Level.TileSize, LevelView.BackgroundColor);

        // update layer colors
        {
            var layerCol1 = RainEd.Instance.Preferences.LayerColor1;
            var layerCol2 = RainEd.Instance.Preferences.LayerColor2;
            var layerCol3 = RainEd.Instance.Preferences.LayerColor3;

            LayerColors[0] = new Color(layerCol1.R, layerCol1.G, layerCol1.B, (byte)255);
            LayerColors[1] = new Color(layerCol2.R, layerCol2.G, layerCol2.B, (byte)100);
            LayerColors[2] = new Color(layerCol3.R, layerCol3.G, layerCol3.B, (byte)70);
        }
        
        // draw the layers
        int foregroundAlpha = 255; // this is stored for drawing objects later
        var drawTiles = RainEd.Instance.Preferences.ViewTiles;
        var drawProps = RainEd.Instance.Preferences.ViewProps;

        switch (layerViewMode)
        {
            // overlay: each layer is drawn over each other with a unique transparent colors
            case LayerViewMode.Overlay:
                for (int l = 0; l < Level.LayerCount; l++)
                {
                    var color = LayerColors[l];
                    levelRender.RenderGeometry(l, color);
<<<<<<< HEAD
                    if (window.ViewTiles) levelRender.RenderTiles(l, 100);
=======

                    if (drawTiles)
                    {
                        levelRender.RenderTiles(l, color.A);
                    }

                    if (drawProps)
                    {
                        levelRender.RenderProps(l, color.A);
                    }
>>>>>>> 5615f9e3
                }

                break;
            
            // stack: view each layer individually, each other layer is transparent
            case LayerViewMode.Stack:
                // the only layer that is shown completely opaque
                // is the first active layer
                int shownLayer = -1;

                for (int l = 0; l < Level.LayerCount; l++)
                {
                    if (layerMask[l]) 
                    {
                        shownLayer = l;
                        break;
                    }
                }

                for (int l = Level.LayerCount-1; l >= 0; l--)
                {
                    var alpha = (l == shownLayer) ? 255 : 50;
                    if (l == 0) foregroundAlpha = alpha;
<<<<<<< HEAD
                    var color = new Color(0, 0, 0, alpha);
                    int offset = l * 2;
=======
                    var color = LevelView.GeoColor(alpha);
                    int offset = (l - shownLayer) * 2;
>>>>>>> 5615f9e3

                    Rlgl.PushMatrix();
                    Rlgl.Translatef(offset, offset, 0f);
                    levelRender.RenderGeometry(l, color);
<<<<<<< HEAD
                    if (window.ViewTiles) levelRender.RenderTiles(l, (int)(color.A * 0.39f));
=======

                    if (drawTiles)
                    {
                        // if alpha is 255, the product wil be 100 (like in every other edit mode)
                        // and a smaller geo alpha will thus have a smaller tile alpha value
                        levelRender.RenderTiles(l, (int)(alpha * (100.0f / 255.0f)));
                    }

                    if (drawProps)
                    {
                        levelRender.RenderProps(l, (int)(alpha * (100.0f / 255.0f)));
                    }

>>>>>>> 5615f9e3
                    Rlgl.PopMatrix();
                }

                break;
        }

        // draw object graphics
        var objColor = new Color(255, 255, 255, foregroundAlpha);
        levelRender.RenderObjects(objColor);
        levelRender.RenderShortcuts(Color.White);
        levelRender.RenderGrid();
        levelRender.RenderBorder();
        levelRender.RenderCameraBorders();

        // WASD navigation
        bool isMouseDown = window.IsMouseDown(ImGuiMouseButton.Left) || window.IsMouseDown(ImGuiMouseButton.Right);
        
        if (!ImGui.GetIO().WantCaptureKeyboard && !ImGui.GetIO().WantTextInput)
        {
            int toolRow = (int) selectedTool / 4;
            int toolCol = (int) selectedTool % 4;
            int toolCount = (int) Tool.ToolCount;
            
            if (KeyShortcuts.Activated(KeyShortcut.NavRight))
            {
                if ((int) selectedTool == (toolCount-1))
                {
                    toolCol = 0;
                    toolRow = 0;
                }
                else if (++toolCol > 4)
                {
                    toolCol = 0;
                    toolRow++;
                }
            }

            if (KeyShortcuts.Activated(KeyShortcut.NavLeft))
            {
                toolCol--;
                if (toolCol < 0)
                {
                    toolCol = 3;
                    toolRow--;
                }
            }

            if (KeyShortcuts.Activated(KeyShortcut.NavUp))
            {
                toolRow--;
            }

            if (KeyShortcuts.Activated(KeyShortcut.NavDown))
            {
                // if on the last row, wrap back to first row
                // else, just go to next row
                if (toolRow == (toolCount-1) / 4)
                    toolRow = 0;
                else
                    toolRow++;
            }
            
            if (toolRow < 0)
            {
                toolRow = (toolCount-1) / 4;
            }

            selectedTool = (Tool) Math.Clamp(toolRow*4 + toolCol, 0, toolCount-1);
        }

        bool isMouseDown = EditorWindow.IsMouseDown(ImGuiMouseButton.Left) || EditorWindow.IsMouseDown(ImGuiMouseButton.Right);
        
        // forward selection data to the cell change recorder
        window.CellChangeRecorder.IsSelectionActive = isSelectionActive;
        window.CellChangeRecorder.SelectionX = selectSX;
        window.CellChangeRecorder.SelectionY = selectSY;
        window.CellChangeRecorder.SelectionWidth = selectEX - selectSX + 1;
        window.CellChangeRecorder.SelectionHeight = selectEY - selectSY + 1;
        
        // begin mouse interaction code
        if (window.IsViewportHovered)
        {
            // rect fill mode
            if (toolRectMode != RectMode.None)
            {
<<<<<<< HEAD
                if (isMouseDown)
=======
                var mx = Math.Clamp(window.MouseCx, 0, level.Width - 1);
                var my = Math.Clamp(window.MouseCy, 0, level.Height - 1);

                // draw tool rect
                var rectMinX = Math.Min(mx, toolRectX);
                var rectMinY = Math.Min(my, toolRectY);
                var rectMaxX = Math.Max(mx, toolRectX);
                var rectMaxY = Math.Max(my, toolRectY);
                var rectW = rectMaxX - rectMinX + 1;
                var rectH = rectMaxY - rectMinY + 1;

                Raylib.DrawRectangleLinesEx(
                    new Rectangle(rectMinX * Level.TileSize, rectMinY * Level.TileSize, rectW * Level.TileSize, rectH * Level.TileSize),
                    1f / window.ViewZoom,
                    Color.White
                );

                if (EditorWindow.IsMouseReleased(ImGuiMouseButton.Left))
>>>>>>> 5615f9e3
                {
                    rectEX = Math.Clamp(window.MouseCx, 0, level.Width - 1);
                    rectEY = Math.Clamp(window.MouseCy, 0, level.Height - 1);
                }
                
                if (toolRectMode == RectMode.Fill)
                {
                    if (!isMouseDown)
                    {
                        ApplyToolRect();
                    }
                }
                else if (toolRectMode == RectMode.Select)
                {
                    isSelectionActive = true;
                    selectSX = rectSX;
                    selectSY = rectSY;
                    selectEX = rectEX;
                    selectEY = rectEY;

                    if (!isMouseDown)
                    {
                        toolRectMode = RectMode.None;
                    }
                }
            }
            
            // normal cursor mode
            else
            {
                toolRectMode = RectMode.None;

                // draw grid cursor
                Raylib.DrawRectangleLinesEx(
                    new Rectangle(window.MouseCx * Level.TileSize, window.MouseCy * Level.TileSize, Level.TileSize, Level.TileSize),
                    1f / window.ViewZoom,
                    Color.White
                );

                // activate tool on click
                // or if user moves mouse on another tile space
<<<<<<< HEAD
                if (isMouseDown && !isToolActive)
=======
                bool isClicked = false;
                if (!isToolActive && isMouseDown)
>>>>>>> 5615f9e3
                {
                    isClicked = true;
                    isErasing = KeyShortcuts.Active(KeyShortcut.RightMouse);
                    isToolActive = true;
                    window.CellChangeRecorder.BeginChange();
                }
                
                // when user activates tool, or when mouse cell position moves while tool is active
                if (isToolActive)
                {
<<<<<<< HEAD
                    if (!wasToolActive || window.MouseCx != lastMouseX || window.MouseCy != lastMouseY)
                    {
                        if (toolRectMode == RectMode.None)
                        {
                            bool fillMode = EditorWindow.IsKeyDown(ImGuiKey.ModShift);
                            
                            if (fillMode && CanRectPlace(selectedTool))
                            {
                                toolRectMode = RectMode.Fill;
                                rectSX = window.MouseCx;
                                rectSY = window.MouseCy;
                                rectEX = rectSX;
                                rectEY = rectSY;
                            }
                            else
                            {
                                // left = place, right = erase
                                if (window.IsMouseDown(ImGuiMouseButton.Left))
                                    ActivateTool(window.MouseCx, window.MouseCy, !wasToolActive);
                                else if (window.IsMouseDown(ImGuiMouseButton.Right))
                                    Erase(window.MouseCx, window.MouseCy);
                            }
                        }
                    }
                }
            }
        }

        // when user deactivates tool
=======
                    if (isClicked || window.MouseCx != lastMouseX || window.MouseCy != lastMouseY)
                    {
                        if (isErasing)
                        {
                            for (int l = 0; l < 3; l++)
                            {
                                if (!layerMask[l]) continue;

                                ref var cell = ref level.Layers[l, window.MouseCx, window.MouseCy];
                                cell.Objects = 0;

                                if (cell.Geo == GeoType.ShortcutEntrance)
                                {
                                    cell.Geo = GeoType.Air;
                                }

                                window.Renderer.InvalidateGeo(window.MouseCx, window.MouseCy, l);
                            }
                        }
                        else
                        {
                            if (!isToolRectActive)
                                ActivateTool(window.MouseCx, window.MouseCy, EditorWindow.IsMouseClicked(ImGuiMouseButton.Left), EditorWindow.IsKeyDown(ImGuiKey.ModShift));
                        }
                    }
                }
            }
        }

>>>>>>> 5615f9e3
        if (isToolActive && !isMouseDown)
        {
            isToolActive = false;
            window.CellChangeRecorder.PushChange();
        }

        // draw tool rect
        if (toolRectMode == RectMode.Fill)
        {
            var rectMinX = Math.Min(rectSX, rectEX);
            var rectMinY = Math.Min(rectSY, rectEY);
            var rectMaxX = Math.Max(rectSX, rectEX);
            var rectMaxY = Math.Max(rectSY, rectEY);
            var rectW = rectMaxX - rectMinX + 1;
            var rectH = rectMaxY - rectMinY + 1;

            bool marquee = toolRectMode == RectMode.Select;
            if (marquee)
            {
                Raylib.BeginShaderMode(outlineMarqueeShader);
                Raylib.SetShaderValue(outlineMarqueeShader, uTime, (float)Raylib.GetTime(), ShaderUniformDataType.Float);
            }

            Raylib.DrawRectangleLinesEx(
                new Rectangle(rectMinX * Level.TileSize, rectMinY * Level.TileSize, rectW * Level.TileSize, rectH * Level.TileSize),
                1f / window.ViewZoom,
                Color.White
            );

            if (marquee)
            {
                Raylib.EndShaderMode();
            }
        }

        // escape to clear selection
        if (window.IsFocused && EditorWindow.IsKeyPressed(ImGuiKey.Escape))
        {
            ClearSelection();
        }

        // draw selection rect
        if (isSelectionActive)
        {
            var rectMinX = Math.Min(selectSX, selectEX);
            var rectMinY = Math.Min(selectSY, selectEY);
            var rectMaxX = Math.Max(selectSX, selectEX);
            var rectMaxY = Math.Max(selectSY, selectEY);
            var rectW = rectMaxX - rectMinX + 1;
            var rectH = rectMaxY - rectMinY + 1;

            Raylib.BeginShaderMode(outlineMarqueeShader);
            Raylib.SetShaderValue(outlineMarqueeShader, uTime, (float)Raylib.GetTime(), ShaderUniformDataType.Float);

            Raylib.DrawRectangleLinesEx(
                new Rectangle(rectMinX * Level.TileSize, rectMinY * Level.TileSize, rectW * Level.TileSize, rectH * Level.TileSize),
                1f / window.ViewZoom,
                Color.White
            );
            
            Raylib.EndShaderMode();
        }
        
        lastMouseX = window.MouseCx;
        lastMouseY = window.MouseCy;
        lastMousePos = window.MouseCellFloat;

        Raylib.EndScissorMode();
    }

    private static bool CanRectPlace(Tool tool) =>
        tool switch
        {
            Tool.Slope => false,
            Tool.Select => false,
            Tool.MoveSelection => false,
            Tool.MoveSelected => false,
            Tool.MagicWand => false,
            Tool.ShortcutEntrance => false,
            _ => true
        };

    private bool toolPlaceMode;
    private int toolLastX = 0, toolLastY = 0;

    private void ActivateTool(int tx, int ty, bool pressed)
    {
        var level = RainEd.Instance.Level;

        // handle the selection tools
        switch (selectedTool)
        {
            case Tool.Select:
                rectEX = tx;
                rectEY = ty;

                // only begin rect mode when user moved mouse
                // otherwise, a mouse tap will reset the selection
                if (pressed)
                {
                    toolRectMode = RectMode.None;
                    ClearSelection();
                    rectSX = rectEX;
                    rectSY = rectEY;
                }

                if (toolRectMode == RectMode.None && (rectEX != rectSX || rectEY != rectSY))
                {
                    toolRectMode = RectMode.Select;
                }
                return;
            
            case Tool.MoveSelection:
                if (isSelectionActive)
                {
                    if (pressed)
                    {
                        EndSelectedMovement();
                        toolLastX = tx;
                        toolLastY = ty;
                    }
                    
                    selectSX += tx - toolLastX;
                    selectSY += ty - toolLastY;
                    selectEX += tx - toolLastX;;
                    selectEY += ty - toolLastY;

<<<<<<< HEAD
                    toolLastX = tx;
                    toolLastY = ty;
                }
                return;
            
            case Tool.MoveSelected:
                if (isSelectionActive)
                {
                    if (pressed)
                    {
                        toolLastX = tx;
                        toolLastY = ty;
                        StartSelectedMovement(false);
                    }
                    
                    // move selected
                    window.LevelRenderer.Geometry.OverlayX += tx - toolLastX;
                    window.LevelRenderer.Geometry.OverlayY += ty - toolLastY;
                    
                    // move selection bounds too
                    selectSX += tx - toolLastX;
                    selectSY += ty - toolLastY;
                    selectEX += tx - toolLastX;;
                    selectEY += ty - toolLastY;

                    toolLastX = tx;
                    toolLastY = ty;
                }
                return;
        }

        // handle geo tools
        if (pressed && isSelectionActive)
        {
            ClearSelection();
        }

        if (!level.IsInBounds(tx, ty)) return;
        for (int workLayer = 0; workLayer < 3; workLayer++)
=======
        for (int layer = 0; layer < 3; layer++)
>>>>>>> 5615f9e3
        {
            if (!layerMask[layer]) continue;

            var cell = level.Layers[layer, tx, ty];
            LevelObject levelObject = LevelObject.None;

            switch (selectedTool)
            {
                case Tool.Wall:
                    cell.Geo = GeoType.Solid;
                    break;
                
                case Tool.Air:
                    cell.Geo = GeoType.Air;
                    break;

                case Tool.Platform:
                    cell.Geo = GeoType.Platform;
                    break;

                case Tool.Glass:
                    cell.Geo = GeoType.Glass;
                    break;
                
                case Tool.Inverse:
                    if (pressed) toolPlaceMode = cell.Geo == GeoType.Air;
                    cell.Geo = toolPlaceMode ? GeoType.Solid : GeoType.Air;
                    break;

                case Tool.ShortcutEntrance:
                    if (layer == 0 && pressed)
                        cell.Geo = cell.Geo == GeoType.ShortcutEntrance ? GeoType.Air : GeoType.ShortcutEntrance;
                    break;
                
                case Tool.Slope:
                {
                    if (!pressed) break;
                    static bool isSolid(Level level, int l, int x, int y)
                    {
                        if (x < 0 || y < 0) return false;
                        if (x >= level.Width || y >= level.Height) return false;
                        return level.Layers[l,x,y].Geo == GeoType.Solid;
                    }

                    GeoType newType = GeoType.Air;
                    int possibleConfigs = 0;

                    // figure out how to orient the slope using solid neighbors
                    if (isSolid(level, layer, tx-1, ty) && isSolid(level, layer, tx, ty+1))
                    {
                        newType = GeoType.SlopeRightUp;
                        possibleConfigs++;
                    }
                    
                    if (isSolid(level, layer, tx+1, ty) && isSolid(level, layer, tx, ty+1))
                    {
                        newType = GeoType.SlopeLeftUp;
                        possibleConfigs++;
                    }
                    
                    if (isSolid(level, layer, tx-1, ty) && isSolid(level, layer, tx, ty-1))
                    {
                        newType = GeoType.SlopeRightDown;
                        possibleConfigs++;
                    }
                    
                    if (isSolid(level, layer, tx+1, ty) && isSolid(level, layer, tx, ty-1))
                    {
                        newType = GeoType.SlopeLeftDown;
                        possibleConfigs++;
                    }

                    if (possibleConfigs == 1)
                        cell.Geo = newType;

                    break;
                }

                // TODO: this will be superseded by a finished geo-improvements branch
                case Tool.CopyBackwards:
                {
                    if (shift)
                    {
                        isToolRectActive = true;
                        toolRectX = tx;
                        toolRectY = ty;
                    }
                    else
                    {
                        int dstLayer = (layer + 1) % 3;

                        ref var dstCell = ref level.Layers[dstLayer, tx, ty];
                        dstCell.Geo = cell.Geo;
                        dstCell.Objects = cell.Objects;
                        window.Renderer.InvalidateGeo(tx, ty, dstLayer);
                    }

                    break;
                }

                // the following will use the default object tool
                // handler
                case Tool.HorizontalBeam:
                    if (shift)
                    {
                        isToolRectActive = true;
                        toolRectX = tx;
                        toolRectY = ty;
                    }
                    else
                    {
                        levelObject = LevelObject.HorizontalBeam;
                    }
                    break;

                case Tool.VerticalBeam:
                    if (shift)
                    {
                        isToolRectActive = true;
                        toolRectX = tx;
                        toolRectY = ty;
                    }
                    else
                    {
                        levelObject = LevelObject.VerticalBeam;
                    }

                    break;
                    
                case Tool.Rock:
                    levelObject = LevelObject.Rock;
                    break;

                case Tool.Spear:
                    levelObject = LevelObject.Spear;
                    break;

                case Tool.Crack:
                    if (shift)
                    {
                        isToolRectActive = true;
                        toolRectX = tx;
                        toolRectY = ty;
                    }
                    else
                    {
                        levelObject = LevelObject.Crack;
                    }

                    break;
                
                case Tool.Hive:
                    if (shift)
                    {
                        isToolRectActive = true;
                        toolRectX = tx;
                        toolRectY = ty;
                    }
                    else
                    {
                        levelObject = LevelObject.Hive;
                    }

                    break;
                
                case Tool.ForbidFlyChain:
                    if (shift)
                    {
                        isToolRectActive = true;
                        toolRectX = tx;
                        toolRectY = ty;
                    }
                    else
                    {
                        levelObject = LevelObject.ForbidFlyChain;
                    }

                    break;
                
                case Tool.Waterfall:
                    levelObject = LevelObject.Waterfall;
                    break;
                
                case Tool.WormGrass:
                    if (shift)
                    {
                        isToolRectActive = true;
                        toolRectX = tx;
                        toolRectY = ty;
                    }
                    else
                    {
                        levelObject = LevelObject.WormGrass;
                    }

                    break;

                case Tool.Shortcut:
                    if (shift)
                    {
                        isToolRectActive = true;
                        toolRectX = tx;
                        toolRectY = ty;
                    }
                    else
                    {
                        levelObject = LevelObject.Shortcut;
                    }

                    break;

                case Tool.Entrance:
                    levelObject = LevelObject.Entrance;
                    break;

                case Tool.CreatureDen:
                    levelObject = LevelObject.CreatureDen;
                    break;
                
                case Tool.WhackAMoleHole:
                    levelObject = LevelObject.WhackAMoleHole;
                    break;
                
                case Tool.GarbageWorm:
                    levelObject = LevelObject.GarbageWorm;
                    break;
                
                case Tool.ScavengerHole:
                    levelObject = LevelObject.ScavengerHole;
                    break;
            }

            if (levelObject != LevelObject.None)
            {
                // player can only place objects on work layer 1 (except if it's a beam or crack)
                if (layer == 0 || levelObject == LevelObject.HorizontalBeam || levelObject == LevelObject.VerticalBeam || levelObject == LevelObject.Crack)
                {
                    if (pressed) toolPlaceMode = cell.Has(levelObject);
                    if (toolPlaceMode)
                        cell.Remove(levelObject);
                    else
                        cell.Add(levelObject);
                }
            }

<<<<<<< HEAD
            level.Layers[workLayer, tx, ty] = cell;
            window.LevelRenderer.Geometry.MarkNeedsRedraw(tx, ty, workLayer);
        }
    }

    private void Erase(int x, int y)
    {
        var level = RainEd.Instance.Level;

        for (int workLayer = 0; workLayer < 3; workLayer++)
        {
            if (!layerMask[workLayer]) continue;
            ref var cell = ref level.Layers[workLayer, x, y];
            cell.Objects = LevelObject.None;

            window.LevelRenderer.Geometry.MarkNeedsRedraw(x, y, workLayer);
=======
            level.Layers[layer, tx, ty] = cell;
            window.Renderer.InvalidateGeo(tx, ty, layer);
>>>>>>> 5615f9e3
        }
    }

    private void ApplyToolRect()
    {
        // apply the rect to the tool by
        // applying the tool at every cell
        // in the rectangle.
<<<<<<< HEAD
        var rectMinX = Math.Min(rectSX, rectEX);
        var rectMinY = Math.Min(rectSY, rectEY);
        var rectMaxX = Math.Max(rectSX, rectEX);
        var rectMaxY = Math.Max(rectSY, rectEY);
=======
        var mx = Math.Clamp(window.MouseCx, 0, RainEd.Instance.Level.Width - 1);
        var my = Math.Clamp(window.MouseCy, 0, RainEd.Instance.Level.Height - 1);
        var rectMinX = Math.Min(mx, toolRectX);
        var rectMinY = Math.Min(my, toolRectY);
        var rectMaxX = Math.Max(mx, toolRectX);
        var rectMaxY = Math.Max(my, toolRectY);
>>>>>>> 5615f9e3

        for (int x = rectMinX; x <= rectMaxX; x++)
        {
            for (int y = rectMinY; y <= rectMaxY; y++)
            {
                ActivateTool(x, y, true);
            }
        }
        
        toolRectMode = RectMode.None;
    }

    private void ClearSelection()
    {
        isSelectionActive = false;
        EndSelectedMovement();
    }
    
    private void StartSelectedMovement(bool canOverwrite)
    {
        RainEd.Logger.Information("Start selected movement");

        // if an overlay already exists, only continue if canOverwrite is true
        if (window.LevelRenderer.Geometry.Overlay is not null && !canOverwrite)
        {
            return;
        }

        // set the geometry renderer overlay to the selection,
        // then clearing the cells in the level data that correspond to the overlay
        var level = RainEd.Instance.Level;

        var rectMinX = Math.Min(selectSX, selectEX);
        var rectMinY = Math.Min(selectSY, selectEY);
        var rectMaxX = Math.Max(selectSX, selectEX);
        var rectMaxY = Math.Max(selectSY, selectEY);
        var rectW = rectMaxX - rectMinX + 1;
        var rectH = rectMaxY - rectMinY + 1;

        // set geometry renderer overlay
        LevelCell[,,] overlayCells = new LevelCell[3, rectW, rectH];
        bool[,,] overlayMask = new bool[3, rectW, rectH];

        for (int x = 0; x < rectW; x++)
        {
            for (int y = 0; y < rectH; y++)
            {
                overlayCells[0, x, y] = new LevelCell();
                overlayCells[1, x, y] = new LevelCell();
                overlayCells[2, x, y] = new LevelCell();

                int cellX = rectMinX + x;
                int cellY = rectMinY + y;

                // if this cell is out of bounds, ignore the cell
                if (!level.IsInBounds(cellX, cellY))
                {
                    overlayMask[0, x, y] = false;
                    overlayMask[1, x, y] = false;
                    overlayMask[2, x, y] = false;
                }
                else
                {
                    // copy the cell from the level
                    for (int l = 0; l < 3; l++)
                    {
                        // if this layer is not active, ignore the cell
                        if (!layerMask[l])
                        {
                            overlayMask[l,x,y] = false;
                            continue;
                        }

                        // set this overlay cell
                        overlayCells[l,x,y] = level.Layers[l, cellX, cellY];
                        overlayMask[l,x,y] = true;

                        // clear original cell
                        level.Layers[l, cellX, cellY] = new LevelCell();
                        window.LevelRenderer.Geometry.MarkNeedsRedraw(cellX, cellY, l);
                    }
                }
            }
        }

        window.LevelRenderer.Geometry.SetOverlay(rectMinX, rectMinY, rectW, rectH, overlayCells, overlayMask);
    }

    private void EndSelectedMovement()
    {
        RainEd.Logger.Information("End selected movement");

        // apply geometry overlay into the actual level
        var level = RainEd.Instance.Level;

        var overlayCells = window.LevelRenderer.Geometry.Overlay;
        var overlayMask = window.LevelRenderer.Geometry.OverlayMask;

        if (overlayCells is not null && overlayMask is not null)
        {
            int overlayX = window.LevelRenderer.Geometry.OverlayX;
            int overlayY = window.LevelRenderer.Geometry.OverlayY;
            int overlayW = window.LevelRenderer.Geometry.OverlayWidth;
            int overlayH = window.LevelRenderer.Geometry.OverlayHeight;

            for (int x = 0; x < overlayW; x++)
            {
                for (int y = 0; y < overlayH; y++)
                {
                    var cellX = x + overlayX;
                    var cellY = y + overlayY;
                    if (!level.IsInBounds(cellX, cellY)) continue;

                    for (int l = 0; l < 3; l++)
                    {
                        if (overlayMask[l, x, y])
                        {
                            level.Layers[l, cellX, cellY] = overlayCells[l, x, y];
                            window.LevelRenderer.Geometry.MarkNeedsRedraw(cellX, cellY, l);
                        }      
                    }
                }
            }
        }

        window.LevelRenderer.Geometry.ClearOverlay();
    }

    public void SetSelection(ChangeHistory.SelectionRecord selection)
    {
        window.LevelRenderer.Geometry.ClearOverlay();

        isSelectionActive = selection.IsActive;
        selectSX = selection.X;
        selectSY = selection.Y;
        selectEX = selection.X + selection.Width - 1;
        selectEY = selection.Y + selection.Height - 1;
    }
}<|MERGE_RESOLUTION|>--- conflicted
+++ resolved
@@ -145,11 +145,11 @@
     private readonly static string OutlineMarqueeShaderSource = @"
         #version 330
 
-        in vec2 fragTexCoord;
-        in vec4 fragColor;
-
-        uniform sampler2D texture0;
-        uniform vec4 colDiffuse;
+        in vec2 glib_texCoord;
+        in vec4 glib_color;
+
+        uniform sampler2D glib_uTexture;
+        uniform vec4 glib_uColor;
 
         out vec4 finalColor;
 
@@ -157,13 +157,12 @@
 
         void main()
         {
-            vec4 col = texture(texture0, fragTexCoord) * colDiffuse * fragColor;
+            vec4 col = texture(glib_uTexture, glib_texCoord) * glib_uColor * glib_color;
             bool marquee = mod(gl_FragCoord.x + gl_FragCoord.y + time * 50.0, 10.0) < 5.0;
             finalColor = vec4(col.rgb, col.a * float(marquee));
         }
     ";
     private readonly RlManaged.Shader outlineMarqueeShader;
-    private int uTime; // for outlineMarqueeShader
 
     public GeometryEditor(LevelView levelView)
     {
@@ -189,7 +188,6 @@
         }
 
         outlineMarqueeShader = RlManaged.Shader.LoadFromMemory(null, OutlineMarqueeShaderSource);
-        uTime = Raylib.GetShaderLocation(outlineMarqueeShader, "time");
 
         isSelectionActive = false;
         selectSX = 0;
@@ -242,8 +240,6 @@
         toolRectMode = RectMode.None;
         window.CellChangeRecorder.TryPushChange();
 
-<<<<<<< HEAD
-=======
         // if there is only a single geo layer active,
         // update the global work layer variable to the
         // layer of the active geo layer.
@@ -260,7 +256,6 @@
         }
 
         window.WorkLayer = activeLayer;
->>>>>>> 5615f9e3
     }
 
     public void SavePreferences(UserPreferences prefs)
@@ -311,10 +306,6 @@
 
             // draw toolbar
             ImGui.Text(ToolNames[selectedTool]);
-<<<<<<< HEAD
-
-=======
->>>>>>> 5615f9e3
             ImGui.PushStyleVar(ImGuiStyleVar.ItemSpacing, new Vector2(0, 0));
             ImGui.PushStyleVar(ImGuiStyleVar.FramePadding, new Vector2(2, 2));
             ImGui.PushStyleColor(ImGuiCol.Button, new Vector4(0, 0, 0, 0));
@@ -365,34 +356,21 @@
             {
                 ImGui.Checkbox("Layer " + (i+1), ref layerMask[i]);
             }
-
-            // show fill rect hint
-<<<<<<< HEAD
-            if (CanRectPlace(selectedTool))
-=======
-            if (isToolRectActive)
-            {
-                var mx = Math.Clamp(window.MouseCx, 0, level.Width - 1);
-                var my = Math.Clamp(window.MouseCy, 0, level.Height - 1);
-
-                // draw tool rect
-                var rectMinX = Math.Min(mx, toolRectX);
-                var rectMinY = Math.Min(my, toolRectY);
-                var rectMaxX = Math.Max(mx, toolRectX);
-                var rectMaxY = Math.Max(my, toolRectY);
+            
+            if (toolRectMode != RectMode.None)
+            {
+                var rectMinX = Math.Min(rectSX, rectEX);
+                var rectMaxX = Math.Max(rectSX, rectEX);
+                var rectMinY = Math.Min(rectSY, rectEY);
+                var rectMaxY = Math.Max(rectSY, rectEY);
                 var rectW = rectMaxX - rectMinX + 1;
                 var rectH = rectMaxY - rectMinY + 1;
 
+                RainEd.Logger.Debug("({StartX}, {StartY}), ({EndX}, {EndY})", rectSX, rectSY, rectEX, rectEY);
+
                 window.StatusText = $"({rectW}, {rectH})";
             }
-            else if (
-                selectedTool == Tool.Wall ||
-                selectedTool == Tool.Air ||
-                selectedTool == Tool.Inverse ||
-                selectedTool == Tool.Glass ||
-                selectedTool == Tool.CopyBackwards
-            )
->>>>>>> 5615f9e3
+            else if (CanRectPlace(selectedTool))
             {
                 window.StatusText = "Shift+Drag to fill rect";
             }
@@ -450,9 +428,6 @@
                 {
                     var color = LayerColors[l];
                     levelRender.RenderGeometry(l, color);
-<<<<<<< HEAD
-                    if (window.ViewTiles) levelRender.RenderTiles(l, 100);
-=======
 
                     if (drawTiles)
                     {
@@ -463,7 +438,6 @@
                     {
                         levelRender.RenderProps(l, color.A);
                     }
->>>>>>> 5615f9e3
                 }
 
                 break;
@@ -487,20 +461,12 @@
                 {
                     var alpha = (l == shownLayer) ? 255 : 50;
                     if (l == 0) foregroundAlpha = alpha;
-<<<<<<< HEAD
-                    var color = new Color(0, 0, 0, alpha);
-                    int offset = l * 2;
-=======
                     var color = LevelView.GeoColor(alpha);
                     int offset = (l - shownLayer) * 2;
->>>>>>> 5615f9e3
 
                     Rlgl.PushMatrix();
                     Rlgl.Translatef(offset, offset, 0f);
                     levelRender.RenderGeometry(l, color);
-<<<<<<< HEAD
-                    if (window.ViewTiles) levelRender.RenderTiles(l, (int)(color.A * 0.39f));
-=======
 
                     if (drawTiles)
                     {
@@ -514,7 +480,6 @@
                         levelRender.RenderProps(l, (int)(alpha * (100.0f / 255.0f)));
                     }
 
->>>>>>> 5615f9e3
                     Rlgl.PopMatrix();
                 }
 
@@ -530,7 +495,7 @@
         levelRender.RenderCameraBorders();
 
         // WASD navigation
-        bool isMouseDown = window.IsMouseDown(ImGuiMouseButton.Left) || window.IsMouseDown(ImGuiMouseButton.Right);
+        bool isMouseDown = EditorWindow.IsMouseDown(ImGuiMouseButton.Left) || EditorWindow.IsMouseDown(ImGuiMouseButton.Right);
         
         if (!ImGui.GetIO().WantCaptureKeyboard && !ImGui.GetIO().WantTextInput)
         {
@@ -584,8 +549,6 @@
 
             selectedTool = (Tool) Math.Clamp(toolRow*4 + toolCol, 0, toolCount-1);
         }
-
-        bool isMouseDown = EditorWindow.IsMouseDown(ImGuiMouseButton.Left) || EditorWindow.IsMouseDown(ImGuiMouseButton.Right);
         
         // forward selection data to the cell change recorder
         window.CellChangeRecorder.IsSelectionActive = isSelectionActive;
@@ -600,31 +563,10 @@
             // rect fill mode
             if (toolRectMode != RectMode.None)
             {
-<<<<<<< HEAD
                 if (isMouseDown)
-=======
-                var mx = Math.Clamp(window.MouseCx, 0, level.Width - 1);
-                var my = Math.Clamp(window.MouseCy, 0, level.Height - 1);
-
-                // draw tool rect
-                var rectMinX = Math.Min(mx, toolRectX);
-                var rectMinY = Math.Min(my, toolRectY);
-                var rectMaxX = Math.Max(mx, toolRectX);
-                var rectMaxY = Math.Max(my, toolRectY);
-                var rectW = rectMaxX - rectMinX + 1;
-                var rectH = rectMaxY - rectMinY + 1;
-
-                Raylib.DrawRectangleLinesEx(
-                    new Rectangle(rectMinX * Level.TileSize, rectMinY * Level.TileSize, rectW * Level.TileSize, rectH * Level.TileSize),
-                    1f / window.ViewZoom,
-                    Color.White
-                );
-
-                if (EditorWindow.IsMouseReleased(ImGuiMouseButton.Left))
->>>>>>> 5615f9e3
-                {
-                    rectEX = Math.Clamp(window.MouseCx, 0, level.Width - 1);
-                    rectEY = Math.Clamp(window.MouseCy, 0, level.Height - 1);
+                {
+                    rectEX = window.MouseCx;
+                    rectEY = window.MouseCy;
                 }
                 
                 if (toolRectMode == RectMode.Fill)
@@ -663,12 +605,8 @@
 
                 // activate tool on click
                 // or if user moves mouse on another tile space
-<<<<<<< HEAD
-                if (isMouseDown && !isToolActive)
-=======
                 bool isClicked = false;
                 if (!isToolActive && isMouseDown)
->>>>>>> 5615f9e3
                 {
                     isClicked = true;
                     isErasing = KeyShortcuts.Active(KeyShortcut.RightMouse);
@@ -679,8 +617,7 @@
                 // when user activates tool, or when mouse cell position moves while tool is active
                 if (isToolActive)
                 {
-<<<<<<< HEAD
-                    if (!wasToolActive || window.MouseCx != lastMouseX || window.MouseCy != lastMouseY)
+                    if (isClicked || window.MouseCx != lastMouseX || window.MouseCy != lastMouseY)
                     {
                         if (toolRectMode == RectMode.None)
                         {
@@ -697,9 +634,9 @@
                             else
                             {
                                 // left = place, right = erase
-                                if (window.IsMouseDown(ImGuiMouseButton.Left))
+                                if (EditorWindow.IsMouseDown(ImGuiMouseButton.Left))
                                     ActivateTool(window.MouseCx, window.MouseCy, !wasToolActive);
-                                else if (window.IsMouseDown(ImGuiMouseButton.Right))
+                                else if (EditorWindow.IsMouseDown(ImGuiMouseButton.Right))
                                     Erase(window.MouseCx, window.MouseCy);
                             }
                         }
@@ -709,37 +646,6 @@
         }
 
         // when user deactivates tool
-=======
-                    if (isClicked || window.MouseCx != lastMouseX || window.MouseCy != lastMouseY)
-                    {
-                        if (isErasing)
-                        {
-                            for (int l = 0; l < 3; l++)
-                            {
-                                if (!layerMask[l]) continue;
-
-                                ref var cell = ref level.Layers[l, window.MouseCx, window.MouseCy];
-                                cell.Objects = 0;
-
-                                if (cell.Geo == GeoType.ShortcutEntrance)
-                                {
-                                    cell.Geo = GeoType.Air;
-                                }
-
-                                window.Renderer.InvalidateGeo(window.MouseCx, window.MouseCy, l);
-                            }
-                        }
-                        else
-                        {
-                            if (!isToolRectActive)
-                                ActivateTool(window.MouseCx, window.MouseCy, EditorWindow.IsMouseClicked(ImGuiMouseButton.Left), EditorWindow.IsKeyDown(ImGuiKey.ModShift));
-                        }
-                    }
-                }
-            }
-        }
-
->>>>>>> 5615f9e3
         if (isToolActive && !isMouseDown)
         {
             isToolActive = false;
@@ -760,7 +666,7 @@
             if (marquee)
             {
                 Raylib.BeginShaderMode(outlineMarqueeShader);
-                Raylib.SetShaderValue(outlineMarqueeShader, uTime, (float)Raylib.GetTime(), ShaderUniformDataType.Float);
+                outlineMarqueeShader.GlibShader.SetUniform("time", (float)Raylib.GetTime());
             }
 
             Raylib.DrawRectangleLinesEx(
@@ -776,7 +682,7 @@
         }
 
         // escape to clear selection
-        if (window.IsFocused && EditorWindow.IsKeyPressed(ImGuiKey.Escape))
+        if (EditorWindow.IsKeyPressed(ImGuiKey.Escape))
         {
             ClearSelection();
         }
@@ -792,7 +698,7 @@
             var rectH = rectMaxY - rectMinY + 1;
 
             Raylib.BeginShaderMode(outlineMarqueeShader);
-            Raylib.SetShaderValue(outlineMarqueeShader, uTime, (float)Raylib.GetTime(), ShaderUniformDataType.Float);
+            outlineMarqueeShader.GlibShader.SetUniform("time", (float)Raylib.GetTime());
 
             Raylib.DrawRectangleLinesEx(
                 new Rectangle(rectMinX * Level.TileSize, rectMinY * Level.TileSize, rectW * Level.TileSize, rectH * Level.TileSize),
@@ -813,7 +719,7 @@
     private static bool CanRectPlace(Tool tool) =>
         tool switch
         {
-            Tool.Slope => false,
+            Tool.Slope => false, // TODO: rect place slope
             Tool.Select => false,
             Tool.MoveSelection => false,
             Tool.MoveSelected => false,
@@ -867,7 +773,6 @@
                     selectEX += tx - toolLastX;;
                     selectEY += ty - toolLastY;
 
-<<<<<<< HEAD
                     toolLastX = tx;
                     toolLastY = ty;
                 }
@@ -884,8 +789,8 @@
                     }
                     
                     // move selected
-                    window.LevelRenderer.Geometry.OverlayX += tx - toolLastX;
-                    window.LevelRenderer.Geometry.OverlayY += ty - toolLastY;
+                    window.Renderer.Geometry.OverlayX += tx - toolLastX;
+                    window.Renderer.Geometry.OverlayY += ty - toolLastY;
                     
                     // move selection bounds too
                     selectSX += tx - toolLastX;
@@ -906,10 +811,7 @@
         }
 
         if (!level.IsInBounds(tx, ty)) return;
-        for (int workLayer = 0; workLayer < 3; workLayer++)
-=======
         for (int layer = 0; layer < 3; layer++)
->>>>>>> 5615f9e3
         {
             if (!layerMask[layer]) continue;
 
@@ -988,24 +890,14 @@
                     break;
                 }
 
-                // TODO: this will be superseded by a finished geo-improvements branch
                 case Tool.CopyBackwards:
                 {
-                    if (shift)
-                    {
-                        isToolRectActive = true;
-                        toolRectX = tx;
-                        toolRectY = ty;
-                    }
-                    else
-                    {
-                        int dstLayer = (layer + 1) % 3;
-
-                        ref var dstCell = ref level.Layers[dstLayer, tx, ty];
-                        dstCell.Geo = cell.Geo;
-                        dstCell.Objects = cell.Objects;
-                        window.Renderer.InvalidateGeo(tx, ty, dstLayer);
-                    }
+                    int dstLayer = (layer + 1) % 3;
+
+                    ref var dstCell = ref level.Layers[dstLayer, tx, ty];
+                    dstCell.Geo = cell.Geo;
+                    dstCell.Objects = cell.Objects;
+                    window.Renderer.InvalidateGeo(tx, ty, dstLayer);
 
                     break;
                 }
@@ -1013,30 +905,11 @@
                 // the following will use the default object tool
                 // handler
                 case Tool.HorizontalBeam:
-                    if (shift)
-                    {
-                        isToolRectActive = true;
-                        toolRectX = tx;
-                        toolRectY = ty;
-                    }
-                    else
-                    {
-                        levelObject = LevelObject.HorizontalBeam;
-                    }
+                    levelObject = LevelObject.HorizontalBeam;
                     break;
 
                 case Tool.VerticalBeam:
-                    if (shift)
-                    {
-                        isToolRectActive = true;
-                        toolRectX = tx;
-                        toolRectY = ty;
-                    }
-                    else
-                    {
-                        levelObject = LevelObject.VerticalBeam;
-                    }
-
+                    levelObject = LevelObject.VerticalBeam;
                     break;
                     
                 case Tool.Rock:
@@ -1048,45 +921,16 @@
                     break;
 
                 case Tool.Crack:
-                    if (shift)
-                    {
-                        isToolRectActive = true;
-                        toolRectX = tx;
-                        toolRectY = ty;
-                    }
-                    else
-                    {
-                        levelObject = LevelObject.Crack;
-                    }
+                    levelObject = LevelObject.Crack;
 
                     break;
                 
                 case Tool.Hive:
-                    if (shift)
-                    {
-                        isToolRectActive = true;
-                        toolRectX = tx;
-                        toolRectY = ty;
-                    }
-                    else
-                    {
-                        levelObject = LevelObject.Hive;
-                    }
-
+                    levelObject = LevelObject.Hive;
                     break;
                 
                 case Tool.ForbidFlyChain:
-                    if (shift)
-                    {
-                        isToolRectActive = true;
-                        toolRectX = tx;
-                        toolRectY = ty;
-                    }
-                    else
-                    {
-                        levelObject = LevelObject.ForbidFlyChain;
-                    }
-
+                    levelObject = LevelObject.ForbidFlyChain;
                     break;
                 
                 case Tool.Waterfall:
@@ -1094,31 +938,11 @@
                     break;
                 
                 case Tool.WormGrass:
-                    if (shift)
-                    {
-                        isToolRectActive = true;
-                        toolRectX = tx;
-                        toolRectY = ty;
-                    }
-                    else
-                    {
-                        levelObject = LevelObject.WormGrass;
-                    }
-
+                    levelObject = LevelObject.WormGrass;
                     break;
 
                 case Tool.Shortcut:
-                    if (shift)
-                    {
-                        isToolRectActive = true;
-                        toolRectX = tx;
-                        toolRectY = ty;
-                    }
-                    else
-                    {
-                        levelObject = LevelObject.Shortcut;
-                    }
-
+                    levelObject = LevelObject.Shortcut;
                     break;
 
                 case Tool.Entrance:
@@ -1154,28 +978,29 @@
                         cell.Add(levelObject);
                 }
             }
-
-<<<<<<< HEAD
-            level.Layers[workLayer, tx, ty] = cell;
-            window.LevelRenderer.Geometry.MarkNeedsRedraw(tx, ty, workLayer);
-        }
-    }
-
-    private void Erase(int x, int y)
-    {
-        var level = RainEd.Instance.Level;
-
-        for (int workLayer = 0; workLayer < 3; workLayer++)
-        {
-            if (!layerMask[workLayer]) continue;
-            ref var cell = ref level.Layers[workLayer, x, y];
-            cell.Objects = LevelObject.None;
-
-            window.LevelRenderer.Geometry.MarkNeedsRedraw(x, y, workLayer);
-=======
+            
             level.Layers[layer, tx, ty] = cell;
             window.Renderer.InvalidateGeo(tx, ty, layer);
->>>>>>> 5615f9e3
+        }
+    }
+
+    private void Erase(int x, int y)
+    {
+        var level = RainEd.Instance.Level;
+        
+        for (int l = 0; l < 3; l++)
+        {
+            if (!layerMask[l]) continue;
+
+            ref var cell = ref level.Layers[l, x, y];
+            cell.Objects = 0;
+
+            if (cell.Geo == GeoType.ShortcutEntrance)
+            {
+                cell.Geo = GeoType.Air;
+            }
+
+            window.Renderer.InvalidateGeo(x, y, l);
         }
     }
 
@@ -1184,19 +1009,10 @@
         // apply the rect to the tool by
         // applying the tool at every cell
         // in the rectangle.
-<<<<<<< HEAD
         var rectMinX = Math.Min(rectSX, rectEX);
         var rectMinY = Math.Min(rectSY, rectEY);
         var rectMaxX = Math.Max(rectSX, rectEX);
         var rectMaxY = Math.Max(rectSY, rectEY);
-=======
-        var mx = Math.Clamp(window.MouseCx, 0, RainEd.Instance.Level.Width - 1);
-        var my = Math.Clamp(window.MouseCy, 0, RainEd.Instance.Level.Height - 1);
-        var rectMinX = Math.Min(mx, toolRectX);
-        var rectMinY = Math.Min(my, toolRectY);
-        var rectMaxX = Math.Max(mx, toolRectX);
-        var rectMaxY = Math.Max(my, toolRectY);
->>>>>>> 5615f9e3
 
         for (int x = rectMinX; x <= rectMaxX; x++)
         {
@@ -1220,7 +1036,7 @@
         RainEd.Logger.Information("Start selected movement");
 
         // if an overlay already exists, only continue if canOverwrite is true
-        if (window.LevelRenderer.Geometry.Overlay is not null && !canOverwrite)
+        if (window.Renderer.Geometry.Overlay is not null && !canOverwrite)
         {
             return;
         }
@@ -1276,13 +1092,13 @@
 
                         // clear original cell
                         level.Layers[l, cellX, cellY] = new LevelCell();
-                        window.LevelRenderer.Geometry.MarkNeedsRedraw(cellX, cellY, l);
-                    }
-                }
-            }
-        }
-
-        window.LevelRenderer.Geometry.SetOverlay(rectMinX, rectMinY, rectW, rectH, overlayCells, overlayMask);
+                        window.Renderer.InvalidateGeo(cellX, cellY, l);
+                    }
+                }
+            }
+        }
+
+        window.Renderer.Geometry.SetOverlay(rectMinX, rectMinY, rectW, rectH, overlayCells, overlayMask);
     }
 
     private void EndSelectedMovement()
@@ -1292,15 +1108,15 @@
         // apply geometry overlay into the actual level
         var level = RainEd.Instance.Level;
 
-        var overlayCells = window.LevelRenderer.Geometry.Overlay;
-        var overlayMask = window.LevelRenderer.Geometry.OverlayMask;
+        var overlayCells = window.Renderer.Geometry.Overlay;
+        var overlayMask = window.Renderer.Geometry.OverlayMask;
 
         if (overlayCells is not null && overlayMask is not null)
         {
-            int overlayX = window.LevelRenderer.Geometry.OverlayX;
-            int overlayY = window.LevelRenderer.Geometry.OverlayY;
-            int overlayW = window.LevelRenderer.Geometry.OverlayWidth;
-            int overlayH = window.LevelRenderer.Geometry.OverlayHeight;
+            int overlayX = window.Renderer.Geometry.OverlayX;
+            int overlayY = window.Renderer.Geometry.OverlayY;
+            int overlayW = window.Renderer.Geometry.OverlayWidth;
+            int overlayH = window.Renderer.Geometry.OverlayHeight;
 
             for (int x = 0; x < overlayW; x++)
             {
@@ -1315,19 +1131,19 @@
                         if (overlayMask[l, x, y])
                         {
                             level.Layers[l, cellX, cellY] = overlayCells[l, x, y];
-                            window.LevelRenderer.Geometry.MarkNeedsRedraw(cellX, cellY, l);
+                            window.Renderer.InvalidateGeo(cellX, cellY, l);
                         }      
                     }
                 }
             }
         }
 
-        window.LevelRenderer.Geometry.ClearOverlay();
+        window.Renderer.Geometry.ClearOverlay();
     }
 
     public void SetSelection(ChangeHistory.SelectionRecord selection)
     {
-        window.LevelRenderer.Geometry.ClearOverlay();
+        window.Renderer.Geometry.ClearOverlay();
 
         isSelectionActive = selection.IsActive;
         selectSX = selection.X;
