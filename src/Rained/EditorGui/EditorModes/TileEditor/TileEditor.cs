--- conflicted
+++ resolved
@@ -479,23 +479,10 @@
                 // remove tile on right click
                 if (selectionMode == SelectionMode.Tiles && window.IsMouseDown(ImGuiMouseButton.Right) && mouseCell.HasTile())
                 {
-<<<<<<< HEAD
-                    level.RemoveTile(tileLayer, tileX, tileY, modifyGeometry);
-=======
-                    if (level.Layers[tileLayer, tileX, tileY].TileHead is not null)
-                    {
-                        RemoveTile(tileLayer, tileX, tileY, modifyGeometry);
-                    }
-                    else
-                    {
-                        RainEd.Logger.Information("Removed detached tile body");
+                    if (level.RemoveTileCell(window.WorkLayer, window.MouseCx, window.MouseCy, modifyGeometry))
+                    {
                         RainEd.Instance.ShowNotification("Removed detached tile body");
-
-                        mouseCell.TileLayer = -1;
-                        mouseCell.TileRootX = -1;
-                        mouseCell.TileRootY = -1;
-                    }
->>>>>>> 8b187d66
+                    }
                 }
             }
         }
