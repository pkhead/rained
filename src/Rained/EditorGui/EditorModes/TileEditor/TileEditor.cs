using RainEd.Tiles;
using Raylib_cs;
using System.Numerics;
using ImGuiNET;

namespace RainEd;

partial class TileEditor : IEditorMode
{
    public string Name { get => "Tiles"; }

    private readonly EditorWindow window;
    private Tile selectedTile;
    private int selectedMaterial = 1;
    private bool isToolActive = false;
    private bool wasToolActive = false;

    private SelectionMode selectionMode = SelectionMode.Materials;
    private SelectionMode? forceSelection = null;
    private int selectedTileGroup = 0;
    private int selectedMatGroup = 0;
    private Autotile? selectedAutotile = null;

    private bool forcePlace, modifyGeometry, disallowMatOverwrite;

    private int materialBrushSize = 1;

    [Flags]
    enum PathDirection
    {
        Left = 1,
        Right = 2,
        Up = 4,
        Down = 8
    };

    struct PreviewSegment
    {
        public Vector2 Center;
        public PathDirection Directions;
        public int Index;
    }

    private bool isAutotileActive = false;
    private List<Vector2i> autotilePath = [];
    private List<PathDirection> autotilePathDirs = [];
    private List<PreviewSegment> previewSegments = [];

    // this is used to fix force placement when
    // holding down lmb
    private int lastPlaceX = -1;
    private int lastPlaceY = -1;
    private int lastPlaceL = -1;
    
    public TileEditor(EditorWindow window) {
        this.window = window;
        selectedTile = RainEd.Instance.TileDatabase.Categories[0].Tiles[0];
        selectedMaterial = 1;
    }

    public void Load()
    {
        isToolActive = false;
        ProcessSearch(); // defined in TileEditorToolbar.cs
    }

    public void Unload()
    {
        window.CellChangeRecorder.TryPushChange();
        lastPlaceX = -1;
        lastPlaceY = -1;
        lastPlaceL = -1;
    }

    private static void DrawTile(int tileInt, int x, int y, float lineWidth, Color color)
    {
        if (tileInt == 0)
        {
            // air is represented by a cross (OMG ASCEND WITH GORB???)
            // an empty cell (-1) would mean any tile is accepted
            Raylib.DrawLineEx(
                startPos: new Vector2(x * Level.TileSize + 5, y * Level.TileSize + 5),
                endPos: new Vector2((x+1) * Level.TileSize - 5, (y+1) * Level.TileSize - 5),
                lineWidth,
                color
            );

            Raylib.DrawLineEx(
                startPos: new Vector2((x+1) * Level.TileSize - 5, y * Level.TileSize + 5),
                endPos: new Vector2(x * Level.TileSize + 5, (y+1) * Level.TileSize - 5),
                lineWidth,
                color
            );
        }
        else if (tileInt > 0)
        {
            var cellType = (GeoType) tileInt;
            switch (cellType)
            {
                case GeoType.Solid:
                    Raylib.DrawRectangleLinesEx(
                        new Rectangle(x * Level.TileSize, y * Level.TileSize, Level.TileSize, Level.TileSize),
                        lineWidth,
                        color
                    );
                    break;
                
                case GeoType.Platform:
                    Raylib.DrawRectangleLinesEx(
                        new Rectangle(x * Level.TileSize, y * Level.TileSize, Level.TileSize, 10),
                        lineWidth,
                        color
                    );
                    break;
                
                case GeoType.Glass:
                    Raylib.DrawRectangleLinesEx(
                        new Rectangle(x * Level.TileSize, y * Level.TileSize, Level.TileSize, Level.TileSize),
                        lineWidth,
                        color
                    );
                    break;

                case GeoType.ShortcutEntrance:
                    Raylib.DrawRectangleLinesEx(
                        new Rectangle(x * Level.TileSize, y * Level.TileSize, Level.TileSize, Level.TileSize),
                        lineWidth,
                        Color.Red
                    );
                    break;

                case GeoType.SlopeLeftDown:
                    Raylib.DrawTriangleLines(
                        new Vector2(x+1, y+1) * Level.TileSize,
                        new Vector2(x+1, y) * Level.TileSize,
                        new Vector2(x, y) * Level.TileSize,
                        color
                    );
                    break;

                case GeoType.SlopeLeftUp:
                    Raylib.DrawTriangleLines(
                        new Vector2(x, y+1) * Level.TileSize,
                        new Vector2(x+1, y+1) * Level.TileSize,
                        new Vector2(x+1, y) * Level.TileSize,
                        color
                    );
                    break;

                case GeoType.SlopeRightDown:
                    Raylib.DrawTriangleLines(
                        new Vector2(x+1, y) * Level.TileSize,
                        new Vector2(x, y) * Level.TileSize,
                        new Vector2(x, y+1) * Level.TileSize,
                        color
                    );
                    break;

                case GeoType.SlopeRightUp:
                    Raylib.DrawTriangleLines(
                        new Vector2(x+1, y+1) * Level.TileSize,
                        new Vector2(x, y) * Level.TileSize,
                        new Vector2(x, y+1) * Level.TileSize,
                        color
                    );
                    break;
            }
        }
    }

    public void DrawViewport(RlManaged.RenderTexture2D mainFrame, RlManaged.RenderTexture2D[] layerFrames)
    {
        window.BeginLevelScissorMode();

        wasToolActive = isToolActive;
        isToolActive = false;

        var level = window.Editor.Level;
        var levelRender = window.LevelRenderer;
        var tileDb = RainEd.Instance.TileDatabase;
        var matDb = RainEd.Instance.MaterialDatabase;

        // draw level background (solid white)
        Raylib.DrawRectangle(0, 0, level.Width * Level.TileSize, level.Height * Level.TileSize, EditorWindow.BackgroundColor);

        // draw layers
        for (int l = Level.LayerCount-1; l >= 0; l--)
        {
            // draw layer into framebuffer
            Raylib.BeginTextureMode(layerFrames[l]);

            Raylib.ClearBackground(new Color(0, 0, 0, 0));
            Rlgl.PushMatrix();
                levelRender.RenderGeometry(l, EditorWindow.GeoColor(255));
                levelRender.RenderTiles(l, 255);
            Rlgl.PopMatrix();
        }

        // draw alpha-blended result into main frame
        Raylib.BeginTextureMode(mainFrame);
        for (int l = Level.LayerCount-1; l >= 0; l--)
        {
            Rlgl.PushMatrix();
            Rlgl.LoadIdentity();

            var alpha = l == window.WorkLayer ? 255 : 50;
            Raylib.DrawTextureRec(
                layerFrames[l].Texture,
                new Rectangle(0f, layerFrames[l].Texture.Height, layerFrames[l].Texture.Width, -layerFrames[l].Texture.Height),
                Vector2.Zero,
                new Color(255, 255, 255, alpha)
            );
            Rlgl.PopMatrix();
        }

        levelRender.RenderGrid();
        levelRender.RenderBorder();
        levelRender.RenderCameraBorders();
        
        modifyGeometry = KeyShortcuts.Active(KeyShortcut.TileForceGeometry);
        forcePlace = KeyShortcuts.Active(KeyShortcut.TileForcePlacement);
        disallowMatOverwrite = KeyShortcuts.Active(KeyShortcut.TileIgnoreDifferent);

        if (selectionMode == SelectionMode.Tiles || selectionMode == SelectionMode.Autotiles)
        {
            if (modifyGeometry)
                window.StatusText = "Force Geometry";
            else if (forcePlace)
                window.StatusText = "Force Placement";
        }
        else if (selectionMode == SelectionMode.Materials)
        {
            if (disallowMatOverwrite)
                    window.StatusText = "Disallow Overwrite";
        }

        if (window.IsViewportHovered)
        {
            // begin change if left or right button is down
            // regardless of what it's doing
            if (window.IsMouseDown(ImGuiMouseButton.Left) || window.IsMouseDown(ImGuiMouseButton.Right))
            {
                if (!wasToolActive) window.CellChangeRecorder.BeginChange();
                isToolActive = true;
            }

            // render selected tile
<<<<<<< HEAD
            switch (selectionMode)
            {
                case SelectionMode.Tiles:
                    ProcessTiles();
                    break;
=======
            if (selectionMode == SelectionMode.Tiles)
            {
                // mouse position is at center of tile
                // tileOrigin is the top-left of the tile, so some math to adjust
                //var tileOriginFloat = window.MouseCellFloat + new Vector2(0.5f, 0.5f) - new Vector2(selectedTile.Width, selectedTile.Height) / 2f;
                var tileOriginX = window.MouseCx - selectedTile.CenterX;
                int tileOriginY = window.MouseCy - selectedTile.CenterY;

                // draw tile requirements
                // second layer
                if (selectedTile.HasSecondLayer)
                {
                    for (int x = 0; x < selectedTile.Width; x++)
                    {
                        for (int y = 0; y < selectedTile.Height; y++)
                        {
                            Rlgl.PushMatrix();
                            Rlgl.Translatef(tileOriginX * Level.TileSize + 2, tileOriginY * Level.TileSize + 2, 0);

                            sbyte tileInt = selectedTile.Requirements2[x,y];
                            DrawTile(tileInt, x, y, 1f / window.ViewZoom, new Color(0, 255, 0, 255));
                            Rlgl.PopMatrix();
                        }
                    }
                }

                // first layer
                for (int x = 0; x < selectedTile.Width; x++)
                {
                    for (int y = 0; y < selectedTile.Height; y++)
                    {
                        Rlgl.PushMatrix();
                        Rlgl.Translatef(tileOriginX * Level.TileSize, tileOriginY * Level.TileSize, 0);

                        sbyte tileInt = selectedTile.Requirements[x,y];
                        DrawTile(tileInt, x, y, 1f / window.ViewZoom, new Color(255, 0, 0, 255));
                        Rlgl.PopMatrix();
                    }
                }

                // check if requirements are satisfied
                TilePlacementStatus validationStatus;

                if (level.IsInBounds(window.MouseCx, window.MouseCy))
                    validationStatus = ValidateTilePlacement(
                        selectedTile,
                        tileOriginX, tileOriginY,
                        modifyGeometry || forcePlace
                    );
                else
                    validationStatus = TilePlacementStatus.OutOfBounds;

                // draw tile preview
                Rectangle srcRect, dstRect;
                dstRect = new Rectangle(
                    new Vector2(tileOriginX, tileOriginY) * Level.TileSize - new Vector2(2, 2),
                    new Vector2(selectedTile.Width, selectedTile.Height) * Level.TileSize
                );

                if (selectedTile.PreviewTexture is not null)
                {
                    srcRect = new Rectangle(Vector2.Zero, new Vector2(selectedTile.Width * 16, selectedTile.Height * 16));
                }
                else
                {
                    srcRect = new Rectangle(Vector2.Zero, new Vector2(selectedTile.Width * 2, selectedTile.Height * 2));
                }

                Raylib.DrawTexturePro(
                    selectedTile.PreviewTexture ?? RainEd.Instance.PlaceholderTexture,
                    srcRect, dstRect,
                    Vector2.Zero, 0f,
                    validationStatus == TilePlacementStatus.Success ? new Color(255, 255, 255, 200) : new Color(255, 0, 0, 200)
                );

                if (modifyGeometry)
                    window.StatusText = "Force Geometry";
                else if (forcePlace)
                    window.StatusText = "Force Placement";

                // place tile on click
                if (window.IsMouseDown(ImGuiMouseButton.Left))
                {
                    if (validationStatus == TilePlacementStatus.Success)
                    {
                        // extra if statement to prevent overwriting the already placed tile
                        // when holding down LMB
                        if (lastPlaceX == -1 || !(modifyGeometry || forcePlace) || !IsIntersectingTile(
                            selectedTile,
                            tileOriginX, tileOriginY,
                            lastPlaceX, lastPlaceY, lastPlaceL
                        ))
                        {
                            PlaceTile(
                                selectedTile,
                                tileOriginX, tileOriginY,
                                window.WorkLayer, window.MouseCx, window.MouseCy,
                                modifyGeometry
                            );

                            lastPlaceX = window.MouseCx;
                            lastPlaceY = window.MouseCy;
                            lastPlaceL = window.WorkLayer;
                        }
                    }
                    else if (window.IsMouseClicked(ImGuiMouseButton.Left))
                    {
                        string errStr = validationStatus switch {
                            TilePlacementStatus.OutOfBounds => "Tile is out of bounds",
                            TilePlacementStatus.Overlap => "Tile is overlapping another",
                            TilePlacementStatus.Geometry => "Tile geometry requirements not met",
                            _ => "Unknown tile placement error"
                        };

                        window.Editor.ShowNotification(errStr);
                    }
                }
            }

            // render selected material
            else
            {
                if (disallowMatOverwrite)
                    window.StatusText = "Disallow Overwrite";

                bool brushSizeKey =
                    KeyShortcuts.Activated(KeyShortcut.IncreaseBrushSize) || KeyShortcuts.Activated(KeyShortcut.DecreaseBrushSize);

                if (EditorWindow.IsKeyDown(ImGuiKey.ModShift) || brushSizeKey)
                {
                    window.OverrideMouseWheel = true;

                    if (Raylib.GetMouseWheelMove() > 0.0f || KeyShortcuts.Activated(KeyShortcut.IncreaseBrushSize))
                        materialBrushSize += 2;
                    else if (Raylib.GetMouseWheelMove() < 0.0f || KeyShortcuts.Activated(KeyShortcut.DecreaseBrushSize))
                        materialBrushSize -= 2;
                    
                    materialBrushSize = Math.Clamp(materialBrushSize, 1, 21);
                }

                // draw grid cursor
                int cursorLeft = window.MouseCx - materialBrushSize / 2;
                int cursorTop = window.MouseCy - materialBrushSize / 2;

                Raylib.DrawRectangleLinesEx(
                    new Rectangle(
                        cursorLeft * Level.TileSize,
                        cursorTop * Level.TileSize,
                        Level.TileSize * materialBrushSize,
                        Level.TileSize * materialBrushSize
                    ),
                    2f / window.ViewZoom,
                    RainEd.Instance.MaterialDatabase.GetMaterial(selectedMaterial).Color
                );

                // place material
                int placeMode = 0;
                if (window.IsMouseDown(ImGuiMouseButton.Left))
                    placeMode = 1;
                else if (window.IsMouseDown(ImGuiMouseButton.Right))
                    placeMode = 2;
                
                if (placeMode != 0)
                {
                    // place or remove materials inside cursor
                    for (int x = cursorLeft; x <= window.MouseCx + materialBrushSize / 2; x++)
                    {
                        for (int y = cursorTop; y <= window.MouseCy + materialBrushSize / 2; y++)
                        {
                            if (!level.IsInBounds(x, y)) continue;
                            ref var cell = ref level.Layers[window.WorkLayer, x, y];
>>>>>>> 745ca588

                case SelectionMode.Materials:
                    ProcessMaterials();
                    break;

                case SelectionMode.Autotiles:
                    ProcessAutotiles();
                    break;
            }

            // material and tile eyedropper and removal
            if (window.IsMouseInLevel())
            {
                int tileLayer = window.WorkLayer;
                int tileX = window.MouseCx;
                int tileY = window.MouseCy;

                ref var mouseCell = ref level.Layers[window.WorkLayer, window.MouseCx, window.MouseCy];

                // if this is a tile body, find referenced tile head
                if (mouseCell.HasTile() && mouseCell.TileHead is null)
                {
                    tileLayer = mouseCell.TileLayer;
                    tileX = mouseCell.TileRootX;
                    tileY = mouseCell.TileRootY;

                    if (level.Layers[tileLayer, tileX, tileY].TileHead is null)
                        ImGui.SetTooltip("Detached tile body");
                }


                // eyedropper
                if (KeyShortcuts.Activated(KeyShortcut.Eyedropper))
                {
                    // tile eyedropper
                    if (mouseCell.HasTile())
                    {
                        var tile = level.Layers[tileLayer, tileX, tileY].TileHead;
                        
                        if (tile is null)
                        {
                            RainEd.Logger.Error("Could not find tile head");
                        }
                        else
                        {
                            forceSelection = SelectionMode.Tiles;
                            selectedTile = tile;
                            selectedTileGroup = selectedTile.Category.Index;
                        }
                    }

                    // material eyedropper
                    else
                    {
                        if (mouseCell.Material > 0)
                        {
                            selectedMaterial = mouseCell.Material;
                            var matInfo = matDb.GetMaterial(selectedMaterial);

                            // select tile group that contains this material
                            var idx = matDb.Categories.IndexOf(matInfo.Category);
                            if (idx == -1)
                            {
                                RainEd.Instance.ShowNotification("Error");
                                RainEd.Logger.Error("Error eyedropping material '{MaterialName}' (ID {ID})", matInfo.Name, selectedMaterial);
                            }
                            else
                            {
                                selectedMatGroup = idx;
                                forceSelection = SelectionMode.Materials;
                            }
                        }
                    }
                }

                // remove tile on right click
                if (selectionMode == SelectionMode.Tiles && window.IsMouseDown(ImGuiMouseButton.Right) && mouseCell.HasTile())
                {
                    if (level.RemoveTileCell(window.WorkLayer, window.MouseCx, window.MouseCy, modifyGeometry))
                    {
<<<<<<< HEAD
                        RainEd.Instance.ShowNotification("Removed detached tile body");
=======
                        RemoveTile(tileLayer, tileX, tileY, modifyGeometry);
                    }
                    else
                    {
                        RainEd.Logger.Information("Removed detached tile body");

                        mouseCell.TileLayer = -1;
                        mouseCell.TileRootX = -1;
                        mouseCell.TileRootY = -1;
>>>>>>> 745ca588
                    }
                }
            }
        }

        if (wasToolActive && !isToolActive)
        {
            window.CellChangeRecorder.PushChange();
            lastPlaceX = -1;
            lastPlaceY = -1;
            lastPlaceL = -1;
        }
        
        Raylib.EndScissorMode();
    }

    private PathDirection GetPathDirections(int i)
    {
        GetPathDirections(i, out bool left, out bool right, out bool up, out bool down);
        PathDirection dir = 0;
        if (left) dir |= PathDirection.Left;
        if (right) dir |= PathDirection.Right;
        if (up) dir |= PathDirection.Up;
        if (down) dir |= PathDirection.Down;

        return dir;
    }

    private void GetPathDirections(int i, out bool left, out bool right, out bool up, out bool down)
    {
        var lastSeg = autotilePath[^1]; // wraps around
        var curSeg = autotilePath[i];
        var nextSeg = autotilePath[0]; // wraps around

        if (i > 0)
            lastSeg = autotilePath[i-1];

        if (i < autotilePath.Count - 1)
            nextSeg = autotilePath[i+1];
        
        left =  (curSeg.Y == lastSeg.Y && curSeg.X - 1 == lastSeg.X) || (curSeg.Y == nextSeg.Y && curSeg.X - 1 == nextSeg.X);
        right = (curSeg.Y == lastSeg.Y && curSeg.X + 1 == lastSeg.X) || (curSeg.Y == nextSeg.Y && curSeg.X + 1 == nextSeg.X);
        up =    (curSeg.X == lastSeg.X && curSeg.Y - 1 == lastSeg.Y) || (curSeg.X == nextSeg.X && curSeg.Y - 1 == nextSeg.Y);
        down =  (curSeg.X == lastSeg.X && curSeg.Y + 1 == lastSeg.Y) || (curSeg.X == nextSeg.X && curSeg.Y + 1 == nextSeg.Y);
    }

    private bool CanAppendPath(Autotile autotile, Vector2i newPos)
    {
        var lastPos = autotilePath[^1];
        int dx = newPos.X - lastPos.X;
        int dy = newPos.Y - lastPos.Y;

        // if newPos is too far or if being placed diagonally
        // (coincidentally, manhattan distance)
        if (MathF.Abs(dx) + MathF.Abs(dy) != 1)
            return false;

        bool noTurn = autotilePath.Count <= autotile.PathThickness / 2;
        
        if (autotilePath.Count > 2 && autotile.SegmentLength > 1)
        {
            // can only make a turn if the last node is in the middle of
            // a straight segment
            // TODO: this logic may be incorrect
            if (autotilePath.Count % autotile.SegmentLength != 1)
                noTurn = true;
        }

        // can't make a turn inside another turn segment
        if (autotilePath.Count >= autotile.PathThickness)
        {
            for (int i = autotilePath.Count - autotile.PathThickness; i < autotilePath.Count-1; i++)
            {
                GetPathDirections(i, out bool l, out bool r, out bool u, out bool d);
                if ((l || r) && (u || d))
                {
                    noTurn = true;
                    break;
                }
            }
        }

        // if noTurn is true,
        // disallow placement if the new node will make a turn
        if (autotilePath.Count >= 2)
        {
            var otherPos = autotilePath[^2];
            var lastDx = lastPos.X - otherPos.X;
            var lastDy = lastPos.Y - otherPos.Y;

            if (noTurn && (lastDx != dx || lastDy != dy))
                return false;
        }
        
        return true;
    }

    private void ProcessMaterials()
    {
        var level = RainEd.Instance.Level;

        bool brushSizeKey =
            KeyShortcuts.Activated(KeyShortcut.IncreaseBrushSize) || KeyShortcuts.Activated(KeyShortcut.DecreaseBrushSize);

        if (EditorWindow.IsKeyDown(ImGuiKey.ModShift) || brushSizeKey)
        {
            window.OverrideMouseWheel = true;

            if (Raylib.GetMouseWheelMove() > 0.0f || KeyShortcuts.Activated(KeyShortcut.IncreaseBrushSize))
                materialBrushSize += 2;
            else if (Raylib.GetMouseWheelMove() < 0.0f || KeyShortcuts.Activated(KeyShortcut.DecreaseBrushSize))
                materialBrushSize -= 2;
            
            materialBrushSize = Math.Clamp(materialBrushSize, 1, 21);
        }

        // draw grid cursor
        int cursorLeft = window.MouseCx - materialBrushSize / 2;
        int cursorTop = window.MouseCy - materialBrushSize / 2;

        Raylib.DrawRectangleLinesEx(
            new Rectangle(
                cursorLeft * Level.TileSize,
                cursorTop * Level.TileSize,
                Level.TileSize * materialBrushSize,
                Level.TileSize * materialBrushSize
            ),
            1f / window.ViewZoom,
            RainEd.Instance.MaterialDatabase.GetMaterial(selectedMaterial).Color
        );

        // place material
        int placeMode = 0;
        if (window.IsMouseDown(ImGuiMouseButton.Left))
            placeMode = 1;
        else if (window.IsMouseDown(ImGuiMouseButton.Right))
            placeMode = 2;
        
        if (placeMode != 0)
        {
            // place or remove materials inside cursor
            for (int x = cursorLeft; x <= window.MouseCx + materialBrushSize / 2; x++)
            {
                for (int y = cursorTop; y <= window.MouseCy + materialBrushSize / 2; y++)
                {
                    if (!level.IsInBounds(x, y)) continue;
                    ref var cell = ref level.Layers[window.WorkLayer, x, y];

                    if (cell.HasTile()) continue;

                    if (placeMode == 1)
                    {
                        if (!disallowMatOverwrite || cell.Material == 0)
                            cell.Material = selectedMaterial;
                    }
                    else
                    {
                        if (!disallowMatOverwrite || cell.Material == selectedMaterial)
                            cell.Material = 0;
                    }
                }
            }
        }
    }

    private void ProcessTiles()
    {
        var level = RainEd.Instance.Level;

        // mouse position is at center of tile
        // tileOrigin is the top-left of the tile, so some math to adjust
        //var tileOriginFloat = window.MouseCellFloat + new Vector2(0.5f, 0.5f) - new Vector2(selectedTile.Width, selectedTile.Height) / 2f;
        var tileOriginX = window.MouseCx - selectedTile.CenterX;
        int tileOriginY = window.MouseCy - selectedTile.CenterY;

        // draw tile requirements
        // second layer
        if (selectedTile.HasSecondLayer)
        {
            for (int x = 0; x < selectedTile.Width; x++)
            {
                for (int y = 0; y < selectedTile.Height; y++)
                {
                    Rlgl.PushMatrix();
                    Rlgl.Translatef(tileOriginX * Level.TileSize + 2, tileOriginY * Level.TileSize + 2, 0);

                    sbyte tileInt = selectedTile.Requirements2[x,y];
                    DrawTile(tileInt, x, y, 1f / window.ViewZoom, new Color(0, 255, 0, 255));
                    Rlgl.PopMatrix();
                }
            }
        }

        // first layer
        for (int x = 0; x < selectedTile.Width; x++)
        {
            for (int y = 0; y < selectedTile.Height; y++)
            {
                Rlgl.PushMatrix();
                Rlgl.Translatef(tileOriginX * Level.TileSize, tileOriginY * Level.TileSize, 0);

                sbyte tileInt = selectedTile.Requirements[x,y];
                DrawTile(tileInt, x, y, 1f / window.ViewZoom, new Color(255, 0, 0, 255));
                Rlgl.PopMatrix();
            }
        }

        // check if requirements are satisfied
        TilePlacementStatus validationStatus;

        if (level.IsInBounds(window.MouseCx, window.MouseCy))
            validationStatus = level.ValidateTilePlacement(
                selectedTile,
                tileOriginX, tileOriginY, window.WorkLayer,
                modifyGeometry || forcePlace
            );
        else
            validationStatus = TilePlacementStatus.OutOfBounds;

        // draw tile preview
        Raylib.DrawTextureEx(
            selectedTile.PreviewTexture,
            new Vector2(tileOriginX, tileOriginY) * Level.TileSize - new Vector2(2, 2),
            0,
            (float)Level.TileSize / 16,
            validationStatus == TilePlacementStatus.Success ? new Color(255, 255, 255, 200) : new Color(255, 0, 0, 200)
        );

        // place tile on click
        if (window.IsMouseDown(ImGuiMouseButton.Left))
        {
            if (validationStatus == TilePlacementStatus.Success)
            {
                // extra if statement to prevent overwriting the already placed tile
                // when holding down LMB
                if (lastPlaceX == -1 || !(modifyGeometry || forcePlace) || !level.IsIntersectingTile(
                    selectedTile,
                    tileOriginX, tileOriginY, window.WorkLayer,
                    lastPlaceX, lastPlaceY, lastPlaceL
                ))
                {
                    level.PlaceTile(
                        selectedTile,
                        window.WorkLayer, window.MouseCx, window.MouseCy,
                        modifyGeometry
                    );

                    lastPlaceX = window.MouseCx;
                    lastPlaceY = window.MouseCy;
                    lastPlaceL = window.WorkLayer;
                }
            }
            else if (window.IsMouseClicked(ImGuiMouseButton.Left))
            {
                string errStr = validationStatus switch {
                    TilePlacementStatus.OutOfBounds => "Tile is out of bounds",
                    TilePlacementStatus.Overlap => "Tile is overlapping another",
                    TilePlacementStatus.Geometry => "Tile geometry requirements not met",
                    _ => "Unknown tile placement error"
                };

                window.Editor.ShowNotification(errStr);
            }
        }
    }

    private void ProcessAutotiles()
    {
        if (selectedAutotile is null) return;
        var autotile = selectedAutotile; // woops

        // activated
        if (autotile.MissingTiles.Length == 0 && isToolActive && !wasToolActive)
        {
            isAutotileActive = true;
            autotilePath.Clear();
            autotilePathDirs.Clear();
        }

        if (isAutotileActive)
        {
            float gridOffset = autotile.PathThickness % 2 == 0 ? 0f : 0.5f;
            float gridOffsetInverse = 0.5f - gridOffset;

            // add current position to autotile path
            // only add the position if it is adjacent to the last
            // placed position
            var mousePos = new Vector2i(
                (int)(window.MouseCellFloat.X + gridOffsetInverse),
                (int)(window.MouseCellFloat.Y + gridOffsetInverse)
            );
            
            // first node to be placed
            if (autotilePath.Count == 0)
            {
                autotilePath.Add(mousePos);
                autotilePathDirs.Add(0);
            }
            else
            {
                // only place node if there isn't already a node here
                // and the CanAppendPath check returns true
                if (!autotilePath.Contains(mousePos))
                {
                    if (CanAppendPath(autotile, mousePos))
                    {
                        autotilePath.Add(mousePos);
                        autotilePathDirs.Add(0);
                    }
                }

                // if the user backs their cursor up, erase the last segment
                else if (autotilePath.Count >= 2 && autotilePath[^2] == mousePos)
                {
                    autotilePath.RemoveAt(autotilePath.Count - 1);
                    autotilePathDirs.RemoveAt(autotilePathDirs.Count - 1);
                }
            }

            // pre-calculate autotile path node directions
            for (int i = 0; i < autotilePath.Count; i++)
            {
                autotilePathDirs[i] = GetPathDirections(i);
            }

            // draw autotile path nodes
            // only drawing lines where the path doesn't connect to another segment
            var color = RainEd.Instance.Preferences.LayerColor2.ToRGBA(120);
            for (int i = 0; i < autotilePath.Count; i++)
            {
                var nodePos = autotilePath[i];
                GetPathDirections(i, out bool left, out bool right, out bool up, out bool down);

                float x = nodePos.X + gridOffset;
                float y = nodePos.Y + gridOffset;
                var cellOrigin = new Vector2(x, y);
                
                // draw tile path line
                Raylib.DrawRectangleV(cellOrigin * Level.TileSize - new Vector2(4f, 4f), new Vector2(8f, 8f), color);

                /*if (left)
                    Raylib.DrawLineV(cellOrigin*Level.TileSize, new Vector2(x-0.5f, y)*Level.TileSize, Color.White);
                if (right)
                    Raylib.DrawLineV(cellOrigin*Level.TileSize, new Vector2(x+0.5f, y)*Level.TileSize, Color.White);
                if (up)
                    Raylib.DrawLineV(cellOrigin*Level.TileSize, new Vector2(x, y-0.5f)*Level.TileSize, Color.White);
                if (down)
                    Raylib.DrawLineV(cellOrigin*Level.TileSize, new Vector2(x, y+0.5f)*Level.TileSize, Color.White);*/
            }

            previewSegments.Clear();
            
            int firstIndex = autotile.PathThickness % 2 == 0 ? 1 : 0;
            int lineStart = firstIndex;
            PathDirection lineDir = 0;

            if (autotilePath.Count > 1)
            {
                // find the turns (or the end of the path)
                for (int i = 0; i <= autotilePath.Count; i++)
                {
                    int lineEnd = -1;

                    if (i < autotilePath.Count)
                    {
                        var nodePos = autotilePath[i];
                        var directions = autotilePathDirs[i];
                        bool horiz = directions.HasFlag(PathDirection.Left) || directions.HasFlag(PathDirection.Right);
                        bool vert = directions.HasFlag(PathDirection.Up) || directions.HasFlag(PathDirection.Down);

                        // if this is a node where a turn occurs
                        if (horiz && vert)
                        {
                            previewSegments.Add(new PreviewSegment()
                            {
                                Center = nodePos + new Vector2(gridOffset, gridOffset),
                                Directions = directions,
                                Index = i
                            });

                            // where the end of the line before the turn is
                            lineEnd = i - autotile.PathThickness / 2;
                            if (autotile.PathThickness % 2 == 0) lineEnd++;

                            // set the start of the next line
                            i += autotile.PathThickness / 2;
                        }
                        else
                        {
                            lineDir = directions;
                        }
                    }
                    else
                    {
                        // end of path reached
                        lineEnd = autotilePath.Count;
                    }

                    // procedure to create the line of segments
                    // in between lineStart and lineEnd
                    if (lineEnd >= 0 && lineStart < autotilePath.Count)
                    {
                        // calculate the direction of the line
                        int dx, dy;
                        if (lineStart == autotilePath.Count - 1)
                        {
                            dx = autotilePath[lineStart].X - autotilePath[lineStart-1].X;
                            dy = autotilePath[lineStart].Y - autotilePath[lineStart-1].Y;
                        }
                        else
                        {
                            dx = autotilePath[lineStart+1].X - autotilePath[lineStart].X;
                            dy = autotilePath[lineStart+1].Y - autotilePath[lineStart].Y;
                        }

                        if (MathF.Abs(dx) + MathF.Abs(dy) != 1)
                            throw new Exception();
                        
                        var dir = new Vector2(dx, dy);
                        var pOffset = autotile.PathThickness % 2 == 0 ? -0.5f : 0f;

                        PathDirection dirFlags = 0;
                        if (dx != 0) dirFlags |= PathDirection.Right | PathDirection.Left;
                        if (dy != 0) dirFlags |= PathDirection.Down | PathDirection.Up;

                        // loop to create the segments
                        for (int j = lineStart; j < lineEnd; j += autotile.SegmentLength)
                        {
                            Vector2 nodePos = new(autotilePath[j].X, autotilePath[j].Y);
                            nodePos += new Vector2(gridOffset, gridOffset);

                            // if at the ends of the path, use the raw path direction of that node
                            // this is so an edge is created at the caps
                            PathDirection segmentDir;

                            if (j == firstIndex)
                                segmentDir = autotilePathDirs[0];
                            else if (j + autotile.SegmentLength >= autotilePath.Count)
                                segmentDir = autotilePathDirs[^1];
                            else
                                segmentDir = dirFlags;

                            // create the segment
                            previewSegments.Add(new PreviewSegment()
                            {
                                Center = nodePos + dir * pOffset,
                                Directions = segmentDir,
                                Index = j
                            });
                        }

                        lineStart = i+1;
                    }
                }
            }

            foreach (var segment in previewSegments)
            {
                bool left = segment.Directions.HasFlag(PathDirection.Left);
                bool right = segment.Directions.HasFlag(PathDirection.Right);
                bool up = segment.Directions.HasFlag(PathDirection.Up);
                bool down = segment.Directions.HasFlag(PathDirection.Down);
                
                bool horiz = left || right;
                bool vert = up || down;

                var cellCenter = segment.Center;
                
                var x = cellCenter.X;
                var y = cellCenter.Y;

                float vertThickness = vert ? autotile.PathThickness / 2f : autotile.SegmentLength / 2f;
                float horizThickness = horiz ? autotile.PathThickness / 2f : autotile.SegmentLength / 2f;

                if (!left)
                    Raylib.DrawLineV(
                        new Vector2(x - vertThickness, y - horizThickness) * Level.TileSize,
                        new Vector2(x - vertThickness, y + horizThickness) * Level.TileSize,
                        Color.White
                    );

                if (!right)
                    Raylib.DrawLineV(
                        new Vector2(x + vertThickness, y - horizThickness) * Level.TileSize,
                        new Vector2(x + vertThickness, y + horizThickness) * Level.TileSize,
                        Color.White
                    );

                if (!up)
                    Raylib.DrawLineV(
                        new Vector2(x - vertThickness, y - horizThickness) * Level.TileSize,
                        new Vector2(x + vertThickness, y - horizThickness) * Level.TileSize,
                        Color.White
                    );

                if (!down)
                    Raylib.DrawLineV(
                        new Vector2(x - vertThickness, y + horizThickness) * Level.TileSize,
                        new Vector2(x + vertThickness, y + horizThickness) * Level.TileSize,
                        Color.White
                    );
            }
            
            // mouse released
            if (wasToolActive && !isToolActive)
            {
                RainEd.Logger.Information("Run autotile {Name}", autotile.Name);
                
                if (previewSegments.Count > 0)
                {
                    previewSegments.Sort(static (PreviewSegment a, PreviewSegment b) => a.Index.CompareTo(b.Index));

                    // create path segment table from the TileEditor PreviewSegment class
                    var pathSegments = new LuaInterface.PathSegment[previewSegments.Count];
                    for (int i = 0; i < previewSegments.Count; i++)
                    {
                        var seg = previewSegments[i];
                        pathSegments[i] = new LuaInterface.PathSegment()
                        {
                            X = (int)MathF.Ceiling(seg.Center.X) - 1,
                            Y = (int)MathF.Ceiling(seg.Center.Y) - 1,
                            Left = seg.Directions.HasFlag(PathDirection.Left),
                            Right = seg.Directions.HasFlag(PathDirection.Right),
                            Up = seg.Directions.HasFlag(PathDirection.Up),
                            Down = seg.Directions.HasFlag(PathDirection.Down)
                        };
                    }

                    LuaInterface.RunAutotile(autotile, window.WorkLayer, pathSegments, forcePlace, modifyGeometry);
                }

                isAutotileActive = false;
                autotilePath.Clear();
                autotilePathDirs.Clear();
            }
        }
    }
}<|MERGE_RESOLUTION|>--- conflicted
+++ resolved
@@ -245,185 +245,11 @@
             }
 
             // render selected tile
-<<<<<<< HEAD
             switch (selectionMode)
             {
                 case SelectionMode.Tiles:
                     ProcessTiles();
                     break;
-=======
-            if (selectionMode == SelectionMode.Tiles)
-            {
-                // mouse position is at center of tile
-                // tileOrigin is the top-left of the tile, so some math to adjust
-                //var tileOriginFloat = window.MouseCellFloat + new Vector2(0.5f, 0.5f) - new Vector2(selectedTile.Width, selectedTile.Height) / 2f;
-                var tileOriginX = window.MouseCx - selectedTile.CenterX;
-                int tileOriginY = window.MouseCy - selectedTile.CenterY;
-
-                // draw tile requirements
-                // second layer
-                if (selectedTile.HasSecondLayer)
-                {
-                    for (int x = 0; x < selectedTile.Width; x++)
-                    {
-                        for (int y = 0; y < selectedTile.Height; y++)
-                        {
-                            Rlgl.PushMatrix();
-                            Rlgl.Translatef(tileOriginX * Level.TileSize + 2, tileOriginY * Level.TileSize + 2, 0);
-
-                            sbyte tileInt = selectedTile.Requirements2[x,y];
-                            DrawTile(tileInt, x, y, 1f / window.ViewZoom, new Color(0, 255, 0, 255));
-                            Rlgl.PopMatrix();
-                        }
-                    }
-                }
-
-                // first layer
-                for (int x = 0; x < selectedTile.Width; x++)
-                {
-                    for (int y = 0; y < selectedTile.Height; y++)
-                    {
-                        Rlgl.PushMatrix();
-                        Rlgl.Translatef(tileOriginX * Level.TileSize, tileOriginY * Level.TileSize, 0);
-
-                        sbyte tileInt = selectedTile.Requirements[x,y];
-                        DrawTile(tileInt, x, y, 1f / window.ViewZoom, new Color(255, 0, 0, 255));
-                        Rlgl.PopMatrix();
-                    }
-                }
-
-                // check if requirements are satisfied
-                TilePlacementStatus validationStatus;
-
-                if (level.IsInBounds(window.MouseCx, window.MouseCy))
-                    validationStatus = ValidateTilePlacement(
-                        selectedTile,
-                        tileOriginX, tileOriginY,
-                        modifyGeometry || forcePlace
-                    );
-                else
-                    validationStatus = TilePlacementStatus.OutOfBounds;
-
-                // draw tile preview
-                Rectangle srcRect, dstRect;
-                dstRect = new Rectangle(
-                    new Vector2(tileOriginX, tileOriginY) * Level.TileSize - new Vector2(2, 2),
-                    new Vector2(selectedTile.Width, selectedTile.Height) * Level.TileSize
-                );
-
-                if (selectedTile.PreviewTexture is not null)
-                {
-                    srcRect = new Rectangle(Vector2.Zero, new Vector2(selectedTile.Width * 16, selectedTile.Height * 16));
-                }
-                else
-                {
-                    srcRect = new Rectangle(Vector2.Zero, new Vector2(selectedTile.Width * 2, selectedTile.Height * 2));
-                }
-
-                Raylib.DrawTexturePro(
-                    selectedTile.PreviewTexture ?? RainEd.Instance.PlaceholderTexture,
-                    srcRect, dstRect,
-                    Vector2.Zero, 0f,
-                    validationStatus == TilePlacementStatus.Success ? new Color(255, 255, 255, 200) : new Color(255, 0, 0, 200)
-                );
-
-                if (modifyGeometry)
-                    window.StatusText = "Force Geometry";
-                else if (forcePlace)
-                    window.StatusText = "Force Placement";
-
-                // place tile on click
-                if (window.IsMouseDown(ImGuiMouseButton.Left))
-                {
-                    if (validationStatus == TilePlacementStatus.Success)
-                    {
-                        // extra if statement to prevent overwriting the already placed tile
-                        // when holding down LMB
-                        if (lastPlaceX == -1 || !(modifyGeometry || forcePlace) || !IsIntersectingTile(
-                            selectedTile,
-                            tileOriginX, tileOriginY,
-                            lastPlaceX, lastPlaceY, lastPlaceL
-                        ))
-                        {
-                            PlaceTile(
-                                selectedTile,
-                                tileOriginX, tileOriginY,
-                                window.WorkLayer, window.MouseCx, window.MouseCy,
-                                modifyGeometry
-                            );
-
-                            lastPlaceX = window.MouseCx;
-                            lastPlaceY = window.MouseCy;
-                            lastPlaceL = window.WorkLayer;
-                        }
-                    }
-                    else if (window.IsMouseClicked(ImGuiMouseButton.Left))
-                    {
-                        string errStr = validationStatus switch {
-                            TilePlacementStatus.OutOfBounds => "Tile is out of bounds",
-                            TilePlacementStatus.Overlap => "Tile is overlapping another",
-                            TilePlacementStatus.Geometry => "Tile geometry requirements not met",
-                            _ => "Unknown tile placement error"
-                        };
-
-                        window.Editor.ShowNotification(errStr);
-                    }
-                }
-            }
-
-            // render selected material
-            else
-            {
-                if (disallowMatOverwrite)
-                    window.StatusText = "Disallow Overwrite";
-
-                bool brushSizeKey =
-                    KeyShortcuts.Activated(KeyShortcut.IncreaseBrushSize) || KeyShortcuts.Activated(KeyShortcut.DecreaseBrushSize);
-
-                if (EditorWindow.IsKeyDown(ImGuiKey.ModShift) || brushSizeKey)
-                {
-                    window.OverrideMouseWheel = true;
-
-                    if (Raylib.GetMouseWheelMove() > 0.0f || KeyShortcuts.Activated(KeyShortcut.IncreaseBrushSize))
-                        materialBrushSize += 2;
-                    else if (Raylib.GetMouseWheelMove() < 0.0f || KeyShortcuts.Activated(KeyShortcut.DecreaseBrushSize))
-                        materialBrushSize -= 2;
-                    
-                    materialBrushSize = Math.Clamp(materialBrushSize, 1, 21);
-                }
-
-                // draw grid cursor
-                int cursorLeft = window.MouseCx - materialBrushSize / 2;
-                int cursorTop = window.MouseCy - materialBrushSize / 2;
-
-                Raylib.DrawRectangleLinesEx(
-                    new Rectangle(
-                        cursorLeft * Level.TileSize,
-                        cursorTop * Level.TileSize,
-                        Level.TileSize * materialBrushSize,
-                        Level.TileSize * materialBrushSize
-                    ),
-                    2f / window.ViewZoom,
-                    RainEd.Instance.MaterialDatabase.GetMaterial(selectedMaterial).Color
-                );
-
-                // place material
-                int placeMode = 0;
-                if (window.IsMouseDown(ImGuiMouseButton.Left))
-                    placeMode = 1;
-                else if (window.IsMouseDown(ImGuiMouseButton.Right))
-                    placeMode = 2;
-                
-                if (placeMode != 0)
-                {
-                    // place or remove materials inside cursor
-                    for (int x = cursorLeft; x <= window.MouseCx + materialBrushSize / 2; x++)
-                    {
-                        for (int y = cursorTop; y <= window.MouseCy + materialBrushSize / 2; y++)
-                        {
-                            if (!level.IsInBounds(x, y)) continue;
-                            ref var cell = ref level.Layers[window.WorkLayer, x, y];
->>>>>>> 745ca588
 
                 case SelectionMode.Materials:
                     ProcessMaterials();
@@ -502,22 +328,7 @@
                 // remove tile on right click
                 if (selectionMode == SelectionMode.Tiles && window.IsMouseDown(ImGuiMouseButton.Right) && mouseCell.HasTile())
                 {
-                    if (level.RemoveTileCell(window.WorkLayer, window.MouseCx, window.MouseCy, modifyGeometry))
-                    {
-<<<<<<< HEAD
-                        RainEd.Instance.ShowNotification("Removed detached tile body");
-=======
-                        RemoveTile(tileLayer, tileX, tileY, modifyGeometry);
-                    }
-                    else
-                    {
-                        RainEd.Logger.Information("Removed detached tile body");
-
-                        mouseCell.TileLayer = -1;
-                        mouseCell.TileRootX = -1;
-                        mouseCell.TileRootY = -1;
->>>>>>> 745ca588
-                    }
+                    level.RemoveTileCell(window.WorkLayer, window.MouseCx, window.MouseCy, modifyGeometry);
                 }
             }
         }
@@ -644,7 +455,7 @@
                 Level.TileSize * materialBrushSize,
                 Level.TileSize * materialBrushSize
             ),
-            1f / window.ViewZoom,
+            2f / window.ViewZoom,
             RainEd.Instance.MaterialDatabase.GetMaterial(selectedMaterial).Color
         );
 
@@ -735,13 +546,28 @@
             );
         else
             validationStatus = TilePlacementStatus.OutOfBounds;
-
+        
         // draw tile preview
-        Raylib.DrawTextureEx(
-            selectedTile.PreviewTexture,
+        Rectangle srcRect, dstRect;
+        dstRect = new Rectangle(
             new Vector2(tileOriginX, tileOriginY) * Level.TileSize - new Vector2(2, 2),
-            0,
-            (float)Level.TileSize / 16,
+            new Vector2(selectedTile.Width, selectedTile.Height) * Level.TileSize
+        );
+
+        if (selectedTile.PreviewTexture is not null)
+        {
+            srcRect = new Rectangle(Vector2.Zero, new Vector2(selectedTile.Width * 16, selectedTile.Height * 16));
+        }
+        else
+        {
+            srcRect = new Rectangle(Vector2.Zero, new Vector2(selectedTile.Width * 2, selectedTile.Height * 2));
+        }
+
+        // draw tile preview
+        Raylib.DrawTexturePro(
+            selectedTile.PreviewTexture ?? RainEd.Instance.PlaceholderTexture,
+            srcRect, dstRect,
+            Vector2.Zero, 0f,
             validationStatus == TilePlacementStatus.Success ? new Color(255, 255, 255, 200) : new Color(255, 0, 0, 200)
         );
 
