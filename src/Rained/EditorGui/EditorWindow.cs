--- conflicted
+++ resolved
@@ -1,154 +1,12 @@
 using Raylib_cs;
 using System.Numerics;
-<<<<<<< HEAD
 using RainEd.Rendering;
-=======
 using ImGuiNET;
->>>>>>> 5615f9e3
 
 namespace RainEd;
 
 static class EditorWindow
 {
-<<<<<<< HEAD
-    public bool IsWindowOpen = true;
-
-    public readonly RainEd Editor;
-
-    private Vector2 viewOffset = new();
-    private float viewZoom = 1f;
-    private int zoomSteps = 0;
-    private int workLayer = 0;
-    public bool ViewTiles = false;
-
-    public float ViewZoom { get => viewZoom; }
-    public int WorkLayer { get => workLayer; set => workLayer = value; }
-
-    public Vector2 ViewOffset { get => viewOffset; set => viewOffset = value; }
-
-    private int mouseCx = 0;
-    private int mouseCy = 0;
-    private Vector2 mouseCellFloat = new();
-    
-    // input overrides for lmb because of alt + left click drag
-    private bool isLmbPanning = false;
-    private bool isLmbDown = false;
-    private bool isLmbClicked = false;
-    private bool isLmbReleased = false;
-    private bool isLmbDragging = false;
-    private bool isFocused = false;
-
-    public int MouseCx { get => mouseCx; }
-    public int MouseCy { get => mouseCy; }
-    public Vector2 MouseCellFloat { get => mouseCellFloat; }
-    public bool IsFocused { get => isFocused; }
-    public bool IsMouseInLevel() => Editor.Level.IsInBounds(mouseCx, mouseCy);
-    public bool OverrideMouseWheel = false;
-    public string StatusText = string.Empty;
-
-    private readonly UICanvasWidget canvasWidget;
-    public bool IsViewportHovered { get => canvasWidget.IsHovered; }
-
-    private readonly List<IEditorMode> editorModes = new();
-    private int selectedMode = (int) EditModeEnum.Environment;
-    private int queuedEditMode = (int) EditModeEnum.None;
-
-    public int EditMode {
-        get => selectedMode;
-        set => queuedEditMode = value;
-    }
-
-    // render texture given to each editor mode class
-    private RlManaged.RenderTexture2D[] layerRenderTextures;
-    public readonly LevelEditRender LevelRenderer;
-
-    private ChangeHistory.CellChangeRecorder cellChangeRecorder;
-    public ChangeHistory.CellChangeRecorder CellChangeRecorder { get => cellChangeRecorder; }
-
-    public IEditorMode GetEditor(int editMode)
-    {
-        return editorModes[editMode];
-    }
-
-    public IEditorMode GetEditor(EditModeEnum editMode) => GetEditor((int) editMode);
-
-    public T GetEditor<T>()
-    {
-        foreach (var editor in editorModes)
-        {
-            if (editor is T subclass) return subclass;
-        }
-        
-        throw new Exception("Could not find editor mode");
-    }
-    
-    public EditorWindow()
-    {
-        Editor = RainEd.Instance;
-        canvasWidget = new(1, 1);
-        layerRenderTextures = new RlManaged.RenderTexture2D[3];
-
-        for (int i = 0; i < 3; i++)
-        {
-            layerRenderTextures[i] = RlManaged.RenderTexture2D.Load(1, 1);
-        }
-        
-        LevelRenderer = new LevelEditRender();
-        cellChangeRecorder = new ChangeHistory.CellChangeRecorder();
-        RainEd.Instance.ChangeHistory.Cleared += () =>
-        {
-            cellChangeRecorder = new ChangeHistory.CellChangeRecorder();
-        };
-
-        editorModes.Add(new EnvironmentEditor(this));
-        editorModes.Add(new GeometryEditor(this));
-        editorModes.Add(new TileEditor(this));
-        editorModes.Add(new CameraEditor(this));
-        editorModes.Add(new LightEditor(this));
-        editorModes.Add(new EffectsEditor(this));
-        editorModes.Add(new PropEditor(this));
-
-        // load user preferences
-        LevelRenderer.ViewGrid = RainEd.Instance.Preferences.ViewGrid;
-        LevelRenderer.ViewObscuredBeams = RainEd.Instance.Preferences.ViewObscuredBeams;
-        LevelRenderer.ViewTileHeads = RainEd.Instance.Preferences.ViewTileHeads;
-        ViewTiles = RainEd.Instance.Preferences.ViewTiles;
-    }
-
-    public void SavePreferences(UserPreferences prefs)
-    {
-        prefs.ViewGrid = LevelRenderer.ViewGrid;
-        prefs.ViewObscuredBeams = LevelRenderer.ViewObscuredBeams;
-        prefs.ViewTileHeads = LevelRenderer.ViewTileHeads;
-        prefs.ViewTiles = ViewTiles;
-        
-        foreach (var mode in editorModes)
-        {
-            mode.SavePreferences(prefs);
-        }
-    }
-
-    public void UnloadView()
-    {
-        editorModes[selectedMode].Unload();
-    }
-
-    public void LoadView()
-    {
-        editorModes[selectedMode].Load();
-    }
-
-    public void FlushDirty()
-    {
-        editorModes[selectedMode].FlushDirty();
-    }
-
-    public void ReloadLevel()
-    {
-        foreach (var mode in editorModes)
-            mode.ReloadLevel();
-    }
-=======
     // input overrides for lmb because of alt + left click drag
     private static bool isLmbPanning = false;
     private static bool isLmbDown = false;
@@ -157,7 +15,6 @@
     private static bool isLmbDragging = false;
 
     public static bool IsPanning { get => isLmbPanning; set => isLmbPanning = value; }
->>>>>>> 5615f9e3
 
     public static bool IsKeyDown(ImGuiKey key)
     {
@@ -234,14 +91,6 @@
             notification += "\n" + msg;
         }
         
-<<<<<<< HEAD
-        isFocused = false;
-        if (IsWindowOpen && ImGui.Begin("Level"))
-        {
-            isFocused = ImGui.IsWindowFocused();
-            
-            var newEditMode = selectedMode;
-=======
         notificationTime = 3f;
         notifFlash = 0f;
     }
@@ -265,7 +114,6 @@
             callback();
         }
     }
->>>>>>> 5615f9e3
 
     private static void OpenLevelBrowser(FileBrowser.OpenMode openMode, Action<string> callback)
     {
