using System.Numerics;
using Raylib_cs;
using ImGuiNET;
namespace RainEd;

class LevelView
{
    public bool IsWindowOpen = true;

    private Vector2 viewOffset = new();
    private float viewZoom = 1f;
    private int zoomSteps = 0;
    private int workLayer = 0;

    public float ViewZoom { get => viewZoom; }
    public int WorkLayer { get => workLayer; set => workLayer = value; }
    public Vector2 ViewOffset { get => viewOffset; set => viewOffset = value; }

    private int mouseCx = 0;
    private int mouseCy = 0;
    private Vector2 mouseCellFloat = new();

    public int MouseCx { get => mouseCx; }
    public int MouseCy { get => mouseCy; }
    public Vector2 MouseCellFloat { get => mouseCellFloat; }
    public bool IsMouseInLevel() => RainEd.Instance.Level.IsInBounds(mouseCx, mouseCy);
    public bool OverrideMouseWheel = false;
    public string StatusText { get; private set; } = string.Empty;

    private readonly UICanvasWidget canvasWidget;
    public bool IsViewportHovered { get => canvasWidget.IsHovered; }

    private readonly List<IEditorMode> editorModes = new();
    private int selectedMode = (int) EditModeEnum.Environment;
    private int queuedEditMode = (int) EditModeEnum.None;

    public int EditMode {
        get => selectedMode;
        set => queuedEditMode = value;
    }

    // render texture given to each editor mode class
    private readonly RlManaged.RenderTexture2D[] layerRenderTextures;
    public readonly LevelEditRender Renderer;

    private ChangeHistory.CellChangeRecorder cellChangeRecorder;
    public ChangeHistory.CellChangeRecorder CellChangeRecorder { get => cellChangeRecorder; }

    public IEditorMode GetEditor(int editMode)
    {
        return editorModes[editMode];
    }

    public IEditorMode GetEditor(EditModeEnum editMode) => GetEditor((int) editMode);

    public T GetEditor<T>()
    {
        foreach (var editor in editorModes)
        {
            if (editor is T subclass) return subclass;
        }
        
        throw new Exception("Could not find editor mode");
    }

    public static Color BackgroundColor
    {
        get
        {
            var renderer = RainEd.Instance.LevelView.Renderer;
            if (renderer.Palette >= 0)
            {
                return renderer.GetPaletteColor(PaletteColor.Sky);
            }
            else
            {
                var col = RainEd.Instance.Preferences.BackgroundColor;
                return new Color(col.R, col.G, col.B, (byte)255);
            }
        }
    }

    public static Color GeoColor(int alpha)
    {
        var renderer = RainEd.Instance.LevelView.Renderer;
        if (renderer.Palette >= 0)
        {
            var col = renderer.GetPaletteColor(PaletteColor.Black);
            return new Color(col.R, col.G, col.B, (byte)alpha);
        }
        else
        {
            var col = RainEd.Instance.Preferences.LayerColor1;
            return new Color(col.R, col.G, col.B, (byte)alpha);  
        }
    }

    public static Color GeoColor(float fade, int alpha)
    {
        fade = Math.Clamp(fade, 0f, 1f);

        var renderer = RainEd.Instance.LevelView.Renderer;
        Color col;
        if (renderer.Palette >= 0)
        {
            col = renderer.GetPaletteColor(PaletteColor.Black);
        }
        else
        {
            col = RainEd.Instance.Preferences.LayerColor1.ToRGBA(255);
        }

        return new Color(
            (byte)(col.R * (1f - fade) + 255f * fade),
            (byte)(col.G * (1f - fade) + 255f * fade),
            (byte)(col.B * (1f - fade) + 255f * fade),
            (byte)alpha
        );  
    }

    public LevelView()
    {
        canvasWidget = new(1, 1);
        layerRenderTextures = new RlManaged.RenderTexture2D[3];

        for (int i = 0; i < 3; i++)
        {
            layerRenderTextures[i] = RlManaged.RenderTexture2D.Load(1, 1);
        }
        
        Renderer = new LevelEditRender();
        cellChangeRecorder = new ChangeHistory.CellChangeRecorder();
        RainEd.Instance.ChangeHistory.Cleared += () =>
        {
            cellChangeRecorder = new ChangeHistory.CellChangeRecorder();
        };

        editorModes.Add(new EnvironmentEditor(this));
        editorModes.Add(new GeometryEditor(this));
        editorModes.Add(new TileEditor(this));
        editorModes.Add(new CameraEditor(this));
        editorModes.Add(new LightEditor(this));
        editorModes.Add(new EffectsEditor(this));
        editorModes.Add(new PropEditor(this));

        // load user preferences
        Renderer.ViewGrid = RainEd.Instance.Preferences.ViewGrid;
        Renderer.ViewObscuredBeams = RainEd.Instance.Preferences.ViewObscuredBeams;
        Renderer.ViewTileHeads = RainEd.Instance.Preferences.ViewTileHeads;
        Renderer.ViewCameras = RainEd.Instance.Preferences.ViewCameras;
        Renderer.Palette = RainEd.Instance.Preferences.UsePalette ? RainEd.Instance.Preferences.PaletteIndex : -1;
        Renderer.FadePalette = RainEd.Instance.Preferences.PaletteFadeIndex;
        Renderer.PaletteMix = RainEd.Instance.Preferences.PaletteFade;
    }

    public void SavePreferences(UserPreferences prefs)
    {
        prefs.ViewGrid = Renderer.ViewGrid;
        prefs.ViewObscuredBeams = Renderer.ViewObscuredBeams;
        prefs.ViewTileHeads = Renderer.ViewTileHeads;
        prefs.ViewCameras = Renderer.ViewCameras;

        // i suppose this is redundant, as the PaletteWindow automatically
        // updates the values in the prefs json
        prefs.UsePalette = Renderer.Palette != -1;
        prefs.PaletteFadeIndex = Renderer.FadePalette;
        prefs.PaletteFade = Renderer.PaletteMix;
        
        foreach (var mode in editorModes)
        {
            mode.SavePreferences(prefs);
        }
    }

    public void UnloadView()
    {
        editorModes[selectedMode].Unload();
    }

    public void LoadView()
    {
        editorModes[selectedMode].Load();
    }

    public void FlushDirty()
    {
        editorModes[selectedMode].FlushDirty();
    }

    public void ReloadLevel()
    {
        foreach (var mode in editorModes)
            mode.ReloadLevel();
    }

    public void ResetView()
    {
        viewOffset = Vector2.Zero;
        viewZoom = 1f;
        zoomSteps = 0;
    }

    public void ShowEditMenu()
    {
        var mode = editorModes[selectedMode];
        ImGui.TextDisabled(mode.Name);
        mode.ShowEditMenu();
    }

    /// <summary>
    /// Append the given text to the status text.
    /// </summary>
    /// <param name="text">The text to append</param>
    /// <param name="extraSpace">Extra text space to reserve for the text</param>
    public void WriteStatus(string text, int extraSpace = 0)
    {
        int spaces = 6 * (extraSpace+1);
        StatusText += text.PadRight(((int)MathF.Floor((text.Length+1) / spaces) + 1) * spaces, ' ');
    }

    public void Render()
    {
        var dt = Raylib.GetFrameTime();

        if (queuedEditMode >= 0)
        {
            if (queuedEditMode != selectedMode)
            {
                Log.Information("Switch to {Editor} editor", editorModes[queuedEditMode].Name);
                editorModes[selectedMode].Unload();
                selectedMode = queuedEditMode;
                editorModes[selectedMode].Load();
            }

            queuedEditMode = -1;
        }
        
        if (IsWindowOpen)
        {
            if (ImGui.Begin("Level"))
            {
                var newEditMode = selectedMode;

                // edit mode
                ImGui.AlignTextToFramePadding();
                ImGui.Text("Edit Mode");
                ImGui.SameLine();
                ImGui.SetNextItemWidth(ImGui.GetTextLineHeightWithSpacing() * 8f);
                if (ImGui.BeginCombo("##EditMode", editorModes[selectedMode].Name))
                {
                    for (int i = 0; i < editorModes.Count; i++)
                    {
                        var isSelected = i == selectedMode;
                        if (ImGui.Selectable(editorModes[i].Name, isSelected))
                        {
                            newEditMode = i;
                        }

                        if (isSelected)
                            ImGui.SetItemDefaultFocus();
                    }

                    ImGui.EndCombo();
                }

                ImGui.SameLine();
                ImGui.TextUnformatted(StatusText);
                StatusText = string.Empty;
                WriteStatus($"Zoom: {Math.Floor(viewZoom * 100f)}%");
                WriteStatus($"Mouse: ({MouseCx}, {MouseCy})");
                //ImGui.TextUnformatted($"Zoom: {Math.Floor(viewZoom * 100f)}%      {StatusText}");


                if (!ImGui.GetIO().WantTextInput)
                {
                    // scroll keybinds
                    var moveX = (EditorWindow.IsKeyDown(ImGuiKey.RightArrow)?1:0) - (EditorWindow.IsKeyDown(ImGuiKey.LeftArrow)?1:0);
                    var moveY = (EditorWindow.IsKeyDown(ImGuiKey.DownArrow)?1:0) - (EditorWindow.IsKeyDown(ImGuiKey.UpArrow)?1:0);
                    var moveSpeed = EditorWindow.IsKeyDown(ImGuiKey.ModShift) ? 60f : 30f;
                    viewOffset.X += moveX * Level.TileSize * moveSpeed * dt;
                    viewOffset.Y += moveY * Level.TileSize * moveSpeed * dt;

                    // edit mode keybinds
                    if (EditorWindow.IsKeyPressed(ImGuiKey._1))
                        newEditMode = (int) EditModeEnum.Environment;
                    
                    if (EditorWindow.IsKeyPressed(ImGuiKey._2))
                        newEditMode = (int) EditModeEnum.Geometry;
                    
                    if (EditorWindow.IsKeyPressed(ImGuiKey._3))
                        newEditMode = (int) EditModeEnum.Tile;
                    
                    if (EditorWindow.IsKeyPressed(ImGuiKey._4))
                        newEditMode = (int) EditModeEnum.Camera;
                    
                    if (EditorWindow.IsKeyPressed(ImGuiKey._5))
                        newEditMode = (int) EditModeEnum.Light;
                    
                    if (EditorWindow.IsKeyPressed(ImGuiKey._6))
                        newEditMode = (int) EditModeEnum.Effect;

                    if (EditorWindow.IsKeyPressed(ImGuiKey._7))
                        newEditMode = (int) EditModeEnum.Prop;
                }

                // change edit mode if requested
                if (newEditMode != selectedMode)
                {
                    Log.Information("Switch to {Editor} editor", editorModes[newEditMode].Name);
                    editorModes[selectedMode].Unload();
                    selectedMode = newEditMode;
                    editorModes[selectedMode].Load();
                }

                // canvas widget
                {
                    var regionMax = ImGui.GetWindowContentRegionMax();
                    var regionMin = ImGui.GetCursorPos();

                    int canvasW = (int)(regionMax.X - regionMin.X);
                    int canvasH = (int)(regionMax.Y - regionMin.Y);

                    canvasWidget.Resize(canvasW, canvasH);

                    for (int i = 0; i < 3; i++)
                    {
                        ref var renderTex = ref layerRenderTextures[i];

                        if (renderTex.Texture.Width != canvasW || renderTex.Texture.Height != canvasH)
                        {
                            renderTex.Dispose();
                            renderTex = RlManaged.RenderTexture2D.Load(canvasW, canvasH);
                        }
                    }
<<<<<<< HEAD
                }
                
                if (!RainEd.Instance.IsLevelLocked)
                {
                    Raylib.BeginTextureMode(canvasWidget.RenderTexture);
                    DrawCanvas();
                    Raylib.EndTextureMode();
                }
=======
                    
                    Raylib.BeginTextureMode(canvasWidget.RenderTexture);
                    DrawCanvas();
                    Raylib.EndTextureMode();
>>>>>>> 4bea91fd

                    canvasWidget.Draw();
                }
            }
            ImGui.End();
        }
        
        editorModes[selectedMode].DrawToolbar();
    }

    private void Zoom(float factor, Vector2 mpos)
    {
        viewZoom *= factor;
        viewOffset = -(mpos - viewOffset) / factor + mpos;
    }

    private void DrawCanvas()
    {
        OverrideMouseWheel = false;
        Raylib.ClearBackground(new Color(0, 0, 0, 0));

        Rlgl.PushMatrix();
        Rlgl.Scalef(viewZoom, viewZoom, 1f);
        Rlgl.Translatef(-viewOffset.X, -viewOffset.Y, 0);

        // send view info to the level renderer
        var viewportW = canvasWidget.RenderTexture.Texture.Width;
        var viewportH = canvasWidget.RenderTexture.Texture.Height;
        Renderer.ViewTopLeft = viewOffset / Level.TileSize;
        Renderer.ViewBottomRight =
            (viewOffset + new Vector2(viewportW, viewportH) / viewZoom)
            / Level.TileSize;
        Renderer.ViewZoom = viewZoom;

        // obtain mouse coordinates
        mouseCellFloat.X = (canvasWidget.MouseX / viewZoom + viewOffset.X) / Level.TileSize;
        mouseCellFloat.Y = (canvasWidget.MouseY / viewZoom + viewOffset.Y) / Level.TileSize;
        mouseCx = (int) Math.Floor(mouseCellFloat.X);
        mouseCy = (int) Math.Floor(mouseCellFloat.Y);

        // draw viewport
        // the blending functions here are some stupid hack
        // to fix transparent object writing to the fbo's alpha value
        // when being drawn, thus making the render texture at those areas
        // blend into the imgui background when rendered.
        // Good thing I downloaded renderdoc, otherwise there was no way
        // I would've figured that was the problem!
        
        // glSrcRGB: Silk.NET.OpenGL.BlendingFactor.SrcAlpha
        // glDstRGB: Silk.NET.OpenGL.BlendingFactor.OneMinusSrcAlpha
        // glSrcAlpha: 1
        // glDstAlpha: Silk.NET.OpenGL.BlendingFactor.OneMinusSrcAlpha
        // glEqRGB: Silk.NET.OpenGL.BlendEquationModeEXT.FuncAdd
        // glEqAlpha: Silk.NET.OpenGL.BlendEquationModeEXT.FuncAdd
        // TODO: blending
        RainEd.RenderContext!.BlendMode = Glib.BlendMode.CorrectedFramebufferNormal;
        //RainEd.RenderContext.SetBlendFactorsSeparate(0x0302, 0x0303, 1, 0x0303, 0x8006, 0x8006);
        editorModes[selectedMode].DrawViewport(canvasWidget.RenderTexture, layerRenderTextures);

        // drwa resize preview
        if (EditorWindow.LevelResizeWindow is LevelResizeWindow resizeData)
        {
            var level = RainEd.Instance.Level;

            var lineWidth = 1f / ViewZoom;

            // calculate new level origin based on input anchor
            Vector2 newOrigin = new Vector2(resizeData.InputWidth - level.Width, resizeData.InputHeight - level.Height) * -resizeData.InputAnchor;

            // draw preview level dimensions
            Raylib.DrawRectangleLinesEx(
                new Rectangle(
                    (int)newOrigin.X * Level.TileSize, (int)newOrigin.Y * Level.TileSize,
                    resizeData.InputWidth * Level.TileSize, resizeData.InputHeight * Level.TileSize
                ),
                lineWidth,
                Color.White
            );

            // draw preview level buffer tiles
            int borderRight = resizeData.InputWidth - resizeData.InputBufferRight;
            int borderBottom = resizeData.InputHeight - resizeData.InputBufferBottom;
            int borderW = borderRight - resizeData.InputBufferLeft;
            int borderH = borderBottom - resizeData.InputBufferTop;
            int borderLeft = resizeData.InputBufferLeft + (int)newOrigin.X;
            int borderTop = resizeData.InputBufferTop + (int)newOrigin.Y;
            
            Raylib.DrawRectangleLinesEx(
                new Rectangle(
                    borderLeft * Level.TileSize, borderTop * Level.TileSize,
                    borderW * Level.TileSize, borderH * Level.TileSize
                ),
                lineWidth,
                new Color(255, 0, 255, 255)
            );
        }

        RainEd.RenderContext.BlendMode = Glib.BlendMode.Normal;

        // view controls
        if (canvasWidget.IsHovered)
        {
            // middle click pan
            if (EditorWindow.IsPanning || ImGui.IsMouseDown(ImGuiMouseButton.Middle))
            {
                var mouseDelta = Raylib.GetMouseDelta();
                viewOffset -= mouseDelta / viewZoom;
            }

            // begin alt+left panning
            if (ImGui.IsKeyDown(ImGuiKey.ModAlt) && ImGui.IsMouseClicked(ImGuiMouseButton.Left))
            {
                EditorWindow.IsPanning = true;
            }
        }

        // scroll wheel zooming
        if (!OverrideMouseWheel)
        {
            var wheelMove = Raylib.GetMouseWheelMove();
            if (!canvasWidget.IsHovered)
                wheelMove = 0f;
            
            if (KeyShortcuts.Activated(KeyShortcut.ViewZoomIn))
            {
                wheelMove = 1f;
            }
            else if (KeyShortcuts.Activated(KeyShortcut.ViewZoomOut))
            {
                wheelMove = -1f;
            }

            var zoomFactor = 1.5;
            if (wheelMove > 0f && zoomSteps < 5)
            {
                var newZoom = Math.Round(viewZoom * zoomFactor * 1000.0) / 1000.0;
                Zoom((float)(newZoom / viewZoom), mouseCellFloat * Level.TileSize);
                zoomSteps++;
            }
            else if (wheelMove < 0f && zoomSteps > -5)
            {
                var newZoom = Math.Round(viewZoom / zoomFactor * 1000.0) / 1000.0;
                Zoom((float)(newZoom / viewZoom), mouseCellFloat * Level.TileSize);
                zoomSteps--;
            }
        }

        if (EditorWindow.IsPanning && !ImGui.IsMouseDown(ImGuiMouseButton.Left))
        {
            EditorWindow.IsPanning = false;
        }

        Rlgl.PopMatrix();
    }

    public void BeginLevelScissorMode()
    {
        Raylib.BeginScissorMode(
            (int) (-viewOffset.X * viewZoom),
            (int) (-viewOffset.Y * viewZoom),
            (int) (RainEd.Instance.Level.Width * Level.TileSize * viewZoom),
            (int) (RainEd.Instance.Level.Height * Level.TileSize * viewZoom)
        );
    }
}<|MERGE_RESOLUTION|>--- conflicted
+++ resolved
@@ -332,21 +332,13 @@
                             renderTex = RlManaged.RenderTexture2D.Load(canvasW, canvasH);
                         }
                     }
-<<<<<<< HEAD
-                }
-                
-                if (!RainEd.Instance.IsLevelLocked)
-                {
-                    Raylib.BeginTextureMode(canvasWidget.RenderTexture);
-                    DrawCanvas();
-                    Raylib.EndTextureMode();
-                }
-=======
                     
-                    Raylib.BeginTextureMode(canvasWidget.RenderTexture);
-                    DrawCanvas();
-                    Raylib.EndTextureMode();
->>>>>>> 4bea91fd
+                    if (!RainEd.Instance.IsLevelLocked)
+                    {
+                        Raylib.BeginTextureMode(canvasWidget.RenderTexture);
+                        DrawCanvas();
+                        Raylib.EndTextureMode();
+                    }
 
                     canvasWidget.Draw();
                 }
