using Raylib_cs;
using System.Globalization;
using System.Numerics;
using System.Text.RegularExpressions;
using Rained.EditorGui;
using Rained.LevelData;
using Rained.Assets;
namespace Rained.Rendering;
using CameraBorderModeOption = UserPreferences.CameraBorderModeOption;

class LevelEditRender : IDisposable
{
    // Grid offsets into the level graphics texture
    // used to render object images in the level
    private static readonly Dictionary<LevelObject, Vector2> ObjectTextureOffsets = new()
    {
        { LevelObject.Rock,             new(0, 0) },
        { LevelObject.Spear,            new(1, 0) },
        { LevelObject.Shortcut,         new(2, 1) },
        { LevelObject.CreatureDen,      new(3, 1) },
        { LevelObject.Entrance,         new(4, 1) },
        { LevelObject.Hive,             new(0, 2) },
        { LevelObject.ForbidFlyChain,   new(1, 2) },
        { LevelObject.Waterfall,        new(2, 2) },
        { LevelObject.WhackAMoleHole,   new(3, 2) },
        { LevelObject.ScavengerHole,    new(4, 2) },
        { LevelObject.GarbageWorm,      new(0, 3) },
        { LevelObject.WormGrass,        new(1, 3) },
    };

    // shortcut objects that can be used to make a valid shortcut connection
    // seems to just be everything except a garbage worm spawn
    private static readonly LevelObject[] ConnectableShortcutObjects = new[] {
        LevelObject.Shortcut, LevelObject.CreatureDen, LevelObject.Entrance,
        LevelObject.WhackAMoleHole, LevelObject.ScavengerHole
    };

    private readonly RainEd editor;
    private Level Level { get => editor.Level; }

    public Vector2 ViewTopLeft;
    public Vector2 ViewBottomRight;
    public float ViewZoom = 1f;
    
    private readonly EditorGeometryRenderer geoRenderer;
    private readonly TileRenderer tileRenderer;

    private Glib.Mesh? gridMajor = null;
    private Glib.Mesh? gridMinor = null;
    private int gridWidth = 0;
    private int gridHeight = 0;

    private readonly RlManaged.Texture2D bigChainSegment;

    public bool UsePalette = false;
    public PaletteRenderer Palette;

    public LevelEditRender()
    {
        editor = RainEd.Instance;

        // load palettes
        Palette = new PaletteRenderer();

        geoRenderer = new EditorGeometryRenderer(this);
        tileRenderer = new TileRenderer(this);

        // TODO: this is actually unused for now
        using var chainSegmentImg = RlManaged.Image.Load(Path.Combine(DrizzleCast.DirectoryPath, "Internal_144_bigChainSegment.png"));
        
        for (int x = 0; x < chainSegmentImg.Width; x++)
        {
            for (int y = 0; y < chainSegmentImg.Height; y++)
            {
                var col = Raylib.GetImageColor(chainSegmentImg, x, y);

                if (col.Equals(new Color(0, 0, 0, 255)))
                {
                    chainSegmentImg.DrawPixel(x, y, Color.White);
                }
                else
                {
                    chainSegmentImg.DrawPixel(x, y, new Color(255, 255, 255, 0));
                }
            }
        }

        bigChainSegment = RlManaged.Texture2D.LoadFromImage(chainSegmentImg);
    }

    // re-render the grid texture for the new zoom level
    // i have determined that this causes slowdown on higher zoom levels on the gpu side.
    // not sure why. i switched to rendering it in real-time using GL_LINES
    // (a.k.a. Raylib.DrawLine)
    /*
    public void ReloadGridTexture()
    {
        if (ViewZoom == lastViewZoom) return;
        lastViewZoom = ViewZoom;
        
        var imageW = (int)(Level.TileSize * ViewZoom * 2); 
        var imageH = (int)(Level.TileSize * ViewZoom * 2);
        using var image = RlManaged.Image.GenColor(imageW, imageH, new Color(0, 0, 0, 0));

        var majorLineCol = new Color(255, 255, 255, 100);
        var minorLineCol = new Color(255, 255, 255, 60);
        //var majorLineCol = new Color(255, 255, 255, 255);

        // minor grid lines
        Raylib.ImageDrawLine(ref image.Ref(), imageW / 2, 0, imageW / 2, imageH, minorLineCol);
        Raylib.ImageDrawLine(ref image.Ref(), 0, imageH / 2, imageW, imageH / 2, minorLineCol);

        // major lines
        Raylib.ImageDrawLine(ref image.Ref(), 0, 0, imageW, 0, majorLineCol);
        Raylib.ImageDrawLine(ref image.Ref(), 0, 0, 0, imageH, majorLineCol);

        gridTexture?.Dispose();
        gridTexture = RlManaged.Texture2D.LoadFromImage(image);
    }
    */

    private bool IsInBorder(int x, int y)
    {
        return
            x >= Level.BufferTilesLeft && y >= Level.BufferTilesTop &&
            x < Level.Width - Level.BufferTilesRight && y < Level.Height - Level.BufferTilesBot;
    }

    // mark entire layer as dirty
    public void InvalidateGeo(int layer)
    {
        geoRenderer.MarkNeedsRedraw(layer);
    }

    public void InvalidateGeo(int x, int y, int layer)
    {
        geoRenderer.MarkNeedsRedraw(x, y, layer);
    }

    public void InvalidateTileHead(int x, int y, int layer)
    {
        tileRenderer.Invalidate(x, y, layer);
    }

    public void ReloadLevel()
    {
        geoRenderer.ReloadLevel();
        tileRenderer.ReloadLevel();
    }

    public void RenderGeometry(int layer, Color color)
    {
        geoRenderer.Render(layer, color);
    }

    public void RenderObjects(int layer, Color color)
    {
        int viewL = (int) Math.Floor(ViewTopLeft.X);
        int viewT = (int) Math.Floor(ViewTopLeft.Y);
        int viewR = (int) Math.Ceiling(ViewBottomRight.X);
        int viewB = (int) Math.Ceiling(ViewBottomRight.Y);

        for (int x = Math.Max(0, viewL); x < Math.Min(Level.Width, viewR); x++)
        {
            for (int y = Math.Max(0, viewT); y < Math.Min(Level.Height, viewB); y++)
            {
                ref var cell = ref Level.Layers[layer, x, y];

                // draw object graphics
                for (int i = 1; i < 32; i++)
                {
                    LevelObject objType = (LevelObject) (1 << (i-1));
                    if (cell.Has(objType) && !Level.ShortcutObjects.Contains(objType) && ObjectTextureOffsets.TryGetValue(objType, out Vector2 offset))
                    {
                        Raylib.DrawTextureRec(
                            editor.LevelGraphicsTexture,
                            new Rectangle(offset.X * 20, offset.Y * 20, 20, 20),
                            new Vector2(x, y) * Level.TileSize,
                            color
                        );
                    }
                }
            }
        }
    }

    private enum ShortcutDirection
    {
        Invalid,
        Left,
        Up,
        Right,
        Down
    };

    // assumes the cell at (x, y) is a shortcut entrance
    private ShortcutDirection CalcShortcutEntranceDirection(int x, int y)
    {
        static bool shortcutCanConnect(Level Level, int x, int y)
        {
            if (!Level.IsInBounds(x, y)) return false;
            
            foreach (var objType in ConnectableShortcutObjects)
                if (Level.Layers[0,x,y].Has(objType)) return true;

            return false;
        }

        static bool isWallBlock(Level level, int x, int y)
        {
            if (!level.IsInBounds(x, y)) return false;
            return level.Layers[0,x,y].Geo == GeoType.Solid;
        }

        int neighborCount = 0;
        int dx = 0;
        int dy = 0;
        ShortcutDirection dir = ShortcutDirection.Invalid;

        // left
        if (shortcutCanConnect(Level, x-1, y))
        {
            dir = ShortcutDirection.Left;
            dx = -1;
            dy = 0;
            neighborCount++;
        }

        // right
        if (shortcutCanConnect(Level, x+1, y))
        {
            dir = ShortcutDirection.Right;
            dx = 1;
            dy = 0;
            neighborCount++;
        }

        // up
        if (shortcutCanConnect(Level, x, y-1))
        {
            dir = ShortcutDirection.Up;
            dx = 0;
            dy = -1;
            neighborCount++;
        }

        // down
        if (shortcutCanConnect(Level, x, y+1))
        {
            dir = ShortcutDirection.Down;
            dx = 0;
            dy = 1;
            neighborCount++;
        }

        // can only be one shortcut-connectable neighbor
        if (neighborCount != 1)
        {
            return ShortcutDirection.Invalid;
        }
        else
        {
            ref var fromCell = ref Level.Layers[0,x-dx,y-dy];
            ref var toCell = ref Level.Layers[0,x+dx,y+dy];
            
            // the shortcut it's facing toward has to be over a solid block (wall, glass, slope(?))
            if (
                toCell.Geo != GeoType.Solid &&
                toCell.Geo != GeoType.Glass &&
                !(toCell.Geo >= GeoType.SlopeRightUp && toCell.Geo <= GeoType.SlopeLeftDown) // check if any slope?
            )
            {
                return ShortcutDirection.Invalid;
            }
            
            // the tile opposite to the shortcut direction must be an air or platform block
            else if (fromCell.Geo != GeoType.Air && fromCell.Geo != GeoType.Platform)
            {
                return ShortcutDirection.Invalid;
            }

            // the 3 blocks to the side must be wall blocks
            for (int i = -1; i <= 1; i++)
            {
                if (!isWallBlock(Level, x+dy + dx*i, y+dx + dy*i))
                    return ShortcutDirection.Invalid;
                
                if (!isWallBlock(Level, x-dy + dx*i, y-dx + dy*i))
                    return ShortcutDirection.Invalid;
            }
        }

        return dir;
    } 
    
    public void RenderShortcuts(Color color)
    {
        int viewL = (int) Math.Floor(ViewTopLeft.X);
        int viewT = (int) Math.Floor(ViewTopLeft.Y);
        int viewR = (int) Math.Ceiling(ViewBottomRight.X);
        int viewB = (int) Math.Ceiling(ViewBottomRight.Y);

        for (int x = Math.Max(0, viewL); x < Math.Min(Level.Width, viewR); x++)
        {
            for (int y = Math.Max(0, viewT); y < Math.Min(Level.Height, viewB); y++)
            {
                ref var cell = ref Level.Layers[0, x, y];

                // shortcut entrance changes appearance
                // based on neighbor Shortcuts
                if (cell.Geo == GeoType.ShortcutEntrance)
                {
                    int texX = 0;
                    int texY = 0;
                        
                    switch (CalcShortcutEntranceDirection(x, y))
                    {
                        case ShortcutDirection.Left:
                            texX = 1;
                            texY = 1;
                            break;
                            
                        case ShortcutDirection.Right:
                            texX = 4;
                            texY = 0;
                            break;
                    
                        case ShortcutDirection.Up:
                            texX = 3;
                            texY = 0;
                            break;
                            
                        case ShortcutDirection.Down:
                            texX = 0;
                            texY = 1;
                            break;
                        
                        case ShortcutDirection.Invalid:
                            texX = 2;
                            texY = 0;
                            break;
                    }
                    
                    Raylib.DrawTextureRec(
                        editor.LevelGraphicsTexture,
                        new Rectangle(texX*20, texY*20, 20, 20),
                        new Vector2(x, y) * Level.TileSize,
                        color
                    );
                }

                // draw other objects
                foreach (LevelObject objType in Level.ShortcutObjects)
                {
                    if (cell.Has(objType) && ObjectTextureOffsets.TryGetValue(objType, out Vector2 offset))
                    {
                        Raylib.DrawTextureRec(
                            editor.LevelGraphicsTexture,
                            new Rectangle(offset.X * 20, offset.Y * 20, 20, 20),
                            new Vector2(x, y) * Level.TileSize,
                            IsInBorder(x, y) ? color : new Color(255, 0, 0, 255)
                        );
                    }
                }
            }
        }
    }

    public void RenderTiles(int layer, int alpha)
    {
        int viewL = (int) Math.Floor(ViewTopLeft.X);
        int viewT = (int) Math.Floor(ViewTopLeft.Y);
        int viewR = (int) Math.Ceiling(ViewBottomRight.X);
        int viewB = (int) Math.Ceiling(ViewBottomRight.Y);

        if (RainEd.Instance.Preferences.ViewPreviews)
        {
            tileRenderer.Render(layer, alpha);
        }
        else
        {
            tileRenderer.PreviewRender(layer, alpha);
        }

        // draw material color squares
        for (int x = Math.Max(0, viewL); x < Math.Min(Level.Width, viewR); x++)
        {
            for (int y = Math.Max(0, viewT); y < Math.Min(Level.Height, viewB); y++)
            {
                ref var cell = ref Level.Layers[layer, x, y];

                if (!cell.HasTile() && cell.Material != 0 && cell.Geo != GeoType.Air)
                {
                    var col = RainEd.Instance.MaterialDatabase.GetMaterial(cell.Material).Color;
                    Raylib.DrawRectangle(
                        x * Level.TileSize + 7, y * Level.TileSize + 7,
                        Level.TileSize - 14, Level.TileSize - 14,
                        new Color(col.R, col.G, col.B, alpha)
                    );
                }
            }
        }

        // draw chains from chain holders
        foreach (var (k, v) in RainEd.Instance.Level.ChainData)
        {
            if (k.Item1 != layer) break;
            var cellPos = new Vector2(k.Item2, k.Item3);
            var chainEnd = new Vector2(v.X, v.Y);

            var tile = Level.Layers[layer, k.Item2, k.Item3].TileHead!;
            Raylib.DrawLineEx(
                (cellPos + Vector2.One) * Level.TileSize,
                (chainEnd + Vector2.One) * Level.TileSize,
                4f / ViewZoom,
                tile.Category.Color
            );
        }
    }

    public void RenderProps(int srcLayer, int alpha)
    {
        int srcDepth = srcLayer * 10;

        var rctx = RainEd.RenderContext;
        rctx.CullMode = Glib.CullMode.None;

        bool renderPalette;

        // palette rendering mode
        if (UsePalette)
        {
            renderPalette = true;
            Palette.UpdateTexture();
        }

        // normal rendering mode
        else
        {
            renderPalette = false;
        }

        Span<Vector2> transformQuads = stackalloc Vector2[4];
        foreach (var prop in Level.Props)
        {
            // cull prop if it is outside of the view bounds
            if (prop.Rope is null)
            {
                var aabb = prop.CalcAABB();
                var aabbMin = aabb.Position;
                var aabbMax = aabb.Position + aabb.Size;
                if (aabbMax.X < ViewTopLeft.X || aabbMax.Y < ViewTopLeft.Y || aabbMin.X > ViewBottomRight.X || aabbMin.Y > ViewBottomRight.Y)
                {
                    continue;
                }
            }

            if (prop.DepthOffset < srcDepth || prop.DepthOffset >= srcDepth + 10)
                continue;
            
            var quad = prop.QuadPoints;
            var propTexture = RainEd.Instance.AssetGraphics.GetPropTexture(prop.PropInit);
            var displayTexture = propTexture ?? RainEd.Instance.PlaceholderTexture;
            var variation = prop.Variation == -1 ? 0 : prop.Variation;
            var depthOffset = Math.Max(0, prop.DepthOffset - srcDepth);
        
            // draw missing texture if needed
            if (propTexture is null)
            {
                rctx.Shader = null;
                var srcRect = new Rectangle(Vector2.Zero, 2.0f * Vector2.One);

                using var batch = rctx.BeginBatchDraw(Glib.BatchDrawMode.Quads, displayTexture.GlibTexture);
                        
                // top-left
                batch.TexCoord(srcRect.X / displayTexture.Width, srcRect.Y / displayTexture.Height);
                batch.Vertex(quad[0] * Level.TileSize);

                // bottom-left
                batch.TexCoord(srcRect.X / displayTexture.Width, (srcRect.Y + srcRect.Height) / displayTexture.Height);
                batch.Vertex(quad[3] * Level.TileSize);

                // bottom-right
                batch.TexCoord((srcRect.X + srcRect.Width) / displayTexture.Width, (srcRect.Y + srcRect.Height) / displayTexture.Height);
                batch.Vertex(quad[2] * Level.TileSize);

                // top-right
                batch.TexCoord((srcRect.X + srcRect.Width) / displayTexture.Width, srcRect.Y / displayTexture.Height);
                batch.Vertex(quad[1] * Level.TileSize);
            }
            else
            {
                var isStdProp = prop.PropInit.Type is PropType.Standard or PropType.VariedStandard;

                if (renderPalette)
                {
                    if (isStdProp && prop.PropInit.ColorTreatment == PropColorTreatment.Standard)
                    {
                        rctx.Shader = Shaders.PaletteShader.GlibShader;
                    }
                    else if (isStdProp && prop.PropInit.ColorTreatment == PropColorTreatment.Bevel)
                    {
                        rctx.Shader = Shaders.BevelTreatmentShader.GlibShader;
                    }
                    else if (prop.PropInit.SoftPropRender is not null)
                    {
                        rctx.Shader = Shaders.SoftPropShader.GlibShader;

                        var softProp = prop.PropInit.SoftPropRender.Value;

                        // i don't really know how these options work...
                        float highlightThreshold = 0.666f;
                        float shadowThreshold = 0.333f;
                        rctx.Shader.SetUniform("v4_softPropShadeInfo", new Vector4(
                            softProp.ContourExponent,
                            highlightThreshold,
                            shadowThreshold,
                            prop.CustomDepth
                        ));
                    }
                    else
                    {
                        rctx.Shader = Shaders.PropShader.GlibShader;
                    }
                }
                else
                {
                    rctx.Shader = Shaders.PropShader.GlibShader;
                }

                if (rctx.Shader != Shaders.PropShader.GlibShader)
                {
                    if (rctx.Shader.HasUniform("u_paletteTex"))
                        rctx.Shader.SetUniform("u_paletteTex", Palette.Texture);
                    if (rctx.Shader.HasUniform("v4_textureSize"))
                        rctx.Shader.SetUniform("v4_textureSize", new Vector4(displayTexture.Width, displayTexture.Height, 0f, 0f));
                    
                    if (rctx.Shader.HasUniform("v4_bevelData"))
                    {
                        rctx.Shader.SetUniform("v4_bevelData", new Vector4(prop.PropInit.Bevel, 0f, 0f, 0f));
                    }
                    
                    if (rctx.Shader.HasUniform("v4_lightDirection"))
                    {
                        var correctedAngle = Level.LightAngle + MathF.PI / 2f;
                        var lightDist = 1f - Level.LightDistance / 10f;
                        var lightZ = lightDist * (3.0f - 0.5f) + 0.5f; // an approximation
                        rctx.Shader.SetUniform("v4_lightDirection", new Vector4(MathF.Cos(correctedAngle), MathF.Sin(correctedAngle), lightZ, 0f));
                    }
                    
                    if (rctx.Shader.HasUniform("v4_propRotation"))
                    {
                        var right = Vector2.Normalize(quad[1] - quad[0]);
                        var up = Vector2.Normalize(quad[3] - quad[0]);
                        rctx.Shader.SetUniform("v4_propRotation", new Vector4(right.X, right.Y, up.X, up.Y));
                    }

                    rctx.DrawBatch(); // force flush batch, as uniform changes aren't detected
                }

                // draw each sublayer of the prop
                for (int depth = prop.PropInit.LayerCount - 1; depth >= 0; depth--)
                {
                    float startFade =
                        (prop.PropInit.Type is PropType.SimpleDecal or PropType.VariedDecal)
                        ? 0.364f : 0f;
                    
                    float whiteFade = Math.Clamp((1f - startFade) * ((depthOffset + depth / 2f) / 10f) + startFade, 0f, 1f);
                    var srcRect = prop.PropInit.GetPreviewRectangle(variation, depth);

                    if (renderPalette && rctx.Shader != Shaders.PropShader.GlibShader)
                    {
                        // R channel represents sublayer
                        // A channel is alpha, as usual
                        float sublayer = (float)depth / prop.PropInit.LayerCount * prop.PropInit.Depth + prop.DepthOffset;
                        rctx.DrawColor = new Glib.Color(Math.Clamp(sublayer / 29f, 0f, 1f), 0f, 0f, 1f);
                    }
                    else
                    {
                        rctx.DrawColor = new Glib.Color(alpha / 255f, whiteFade, 0f, 0f);
                    }
                    
                    using (var batch = rctx.BeginBatchDraw(Glib.BatchDrawMode.Quads, displayTexture.GlibTexture))
                    {
                        transformQuads[0] = quad[0] * Level.TileSize;
                        transformQuads[1] = quad[1] * Level.TileSize;
                        transformQuads[2] = quad[2] * Level.TileSize;
                        transformQuads[3] = quad[3] * Level.TileSize;

                        if (prop.IsAffine)
                        {
                            // top-left
                            batch.TexCoord(srcRect.X / displayTexture.Width, srcRect.Y / displayTexture.Height);
                            batch.Vertex(transformQuads[0]);

                            // bottom-left
                            batch.TexCoord(srcRect.X / displayTexture.Width, (srcRect.Y + srcRect.Height) / displayTexture.Height);
                            batch.Vertex(transformQuads[3]);

                            // bottom-right
                            batch.TexCoord((srcRect.X + srcRect.Width) / displayTexture.Width, (srcRect.Y + srcRect.Height) / displayTexture.Height);
                            batch.Vertex(transformQuads[2]);

                            // top right
                            batch.TexCoord((srcRect.X + srcRect.Width) / displayTexture.Width, srcRect.Y / displayTexture.Height);
                            batch.Vertex(transformQuads[1]);
                        }
                        else
                        {
                            DrawDeformedMesh(batch, transformQuads, new Rectangle(
                                srcRect.X / displayTexture.Width,
                                srcRect.Y / displayTexture.Height,
                                srcRect.Width / displayTexture.Width,
                                srcRect.Height / displayTexture.Height)
                            );
                        };
                    }
                }
            }

            rctx.Shader = null;
            rctx.CullMode = Glib.CullMode.None;

            // render segments of rope-type props
            if (prop.Rope is not null)
            {
                var rope = prop.Rope.Model;

                if (rope is not null)
                {
                    var segColor = prop.PropInit.Rope!.PreviewColor;
                    segColor.A = (byte)(segColor.A * alpha / 255f);

                    for (int i = 0; i < rope.SegmentCount; i++)
                    {
                        var newPos = rope.GetSmoothSegmentPos(i);
                        var oldPos = rope.GetSmoothLastSegmentPos(i);
                        var lerpPos = (newPos - oldPos) * prop.Rope.SimulationTimeRemainder + oldPos;

                        Raylib.DrawCircleV(lerpPos * Level.TileSize, 2f, segColor);
                    }
                }
            }
        }
        
        rctx.Shader = null;
    }

    private static void DrawDeformedMesh(Glib.BatchDrawHandle batch, ReadOnlySpan<Vector2> quad, Rectangle uvRect)
    {
        const float uStep = 1.0f / 6.0f;
        const float vStep = 1.0f / 6.0f;
        float nextU;
        float nextV;

        for (float u = 0f; u < 1f; u += uStep)
        {
            nextU = Math.Min(u + uStep, 1f);

            Vector2 uPos0 = Vector2.Lerp(quad[0], quad[1], u);
            Vector2 uPos1 = Vector2.Lerp(quad[3], quad[2], u);
            Vector2 nextUPos0 = Vector2.Lerp(quad[0], quad[1], nextU);
            Vector2 nextUPos1 = Vector2.Lerp(quad[3], quad[2], nextU);

            for (float v = 0f; v < 1f; v += vStep)
            {
                nextV = Math.Min(v + vStep, 1f);

                Vector2 vPos0 = Vector2.Lerp(uPos0, uPos1, v);
                Vector2 vPos1 = Vector2.Lerp(uPos0, uPos1, nextV);
                Vector2 vPos2 = Vector2.Lerp(nextUPos0, nextUPos1, nextV);
                Vector2 vPos3 = Vector2.Lerp(nextUPos0, nextUPos1, v);

                batch.TexCoord(uvRect.Position + uvRect.Size * new Vector2(u, v));
                batch.Vertex(vPos0);
                batch.TexCoord(uvRect.Position + uvRect.Size * new Vector2(u, nextV));
                batch.Vertex(vPos1);
                batch.TexCoord(uvRect.Position + uvRect.Size * new Vector2(nextU, nextV));
                batch.Vertex(vPos2);
                batch.TexCoord(uvRect.Position + uvRect.Size * new Vector2(nextU, v));
                batch.Vertex(vPos3);
            }
        }
    }

    public void RenderGrid()
    {
        if (!RainEd.Instance.Preferences.ViewGrid) return;

        var rctx = RainEd.RenderContext!;

        // recreate grid mesh if it needs updating
        if (gridMajor is null || gridMinor is null || Level.Width != gridWidth || Level.Height != gridHeight)
        {
            var meshConfig = new Glib.MeshConfiguration()
                .AddBuffer(Glib.AttributeName.Position, Glib.DataType.Float, 3, Glib.MeshBufferUsage.Static)
                .SetIndexed(true)
                .SetPrimitiveType(Glib.MeshPrimitiveType.Lines);

            gridWidth = Level.Width;
            gridHeight = Level.Height;

            gridMajor?.Dispose();
            gridMinor?.Dispose();
                        
            // create minor grid lines
            var vertices = new List<Vector3>();
            var indices = new List<uint>();

            uint meshIndex = 0;
            for (int x = 0; x < gridWidth; x++)
            {
                for (int y = 0; y < gridHeight; y++)
                {
                    vertices.Add(new Vector3(x, y, 0f) * Level.TileSize);
                    vertices.Add(new Vector3(x+1, y, 0f) * Level.TileSize);
                    vertices.Add(new Vector3(x, y+1, 0f) * Level.TileSize);

                    indices.Add(meshIndex);
                    indices.Add(meshIndex + 1);
                    indices.Add(meshIndex);
                    indices.Add(meshIndex + 2);

                    meshIndex += 3;
                }
            }

            gridMinor = Glib.Mesh.Create(meshConfig, [..indices], vertices.Count);
            gridMinor.SetBufferData(0, [..vertices]);
            if (indices.Count > 0)
                gridMinor.Upload();

            // create major grid lines
            vertices.Clear();
            indices.Clear();
            meshIndex = 0;

            for (int x = 0; x < gridWidth; x += 2)
            {
                for (int y = 0; y < gridHeight; y += 2)
                {
                    vertices.Add(new Vector3(x, y, 0f) * Level.TileSize);
                    vertices.Add(new Vector3(x+2, y, 0f) * Level.TileSize);
                    vertices.Add(new Vector3(x, y+2, 0f) * Level.TileSize);

                    indices.Add(meshIndex);
                    indices.Add(meshIndex + 1);
                    indices.Add(meshIndex);
                    indices.Add(meshIndex + 2);

                    meshIndex += 3;
                }
            }

            gridMajor = Glib.Mesh.Create(meshConfig, [..indices], vertices.Count);
            gridMajor.SetBufferData(0, [..vertices]);
            if (indices.Count > 0)
                gridMajor.Upload();
        }

        // draw the meshes
        // opacity decreases as user zooms out. value is sqrt'd to
        // make it fall off at a better rate.
        var opacity = MathF.Sqrt(Math.Clamp(ViewZoom, 0f, 1f));
        rctx.Shader = Shaders.GridShader.GlibShader;
        rctx.DrawColor = new Glib.Color(1f, 1f, 1f, opacity * (50f/255f));
        if (gridMinor.GetIndexVertexCount() > 0) rctx.Draw(gridMinor);
        if (gridMajor.GetIndexVertexCount() > 0) rctx.Draw(gridMajor);
        rctx.Shader = null;
    }

    public void RenderCameraBorders()
    {
        if (!RainEd.Instance.Preferences.ViewCameras) return;

        var camBorderMode = RainEd.Instance.Preferences.CameraBorderMode;
        bool both = camBorderMode == CameraBorderModeOption.Both;
        bool showWidescreen = camBorderMode == CameraBorderModeOption.Widescreen || both;
        bool showStandard = camBorderMode == CameraBorderModeOption.Standard || both;

        foreach (var camera in Level.Cameras)
        {
            var camCenter = camera.Position + Camera.WidescreenSize / 2f;

            // draw full rect ouline
            if (showWidescreen)
            {
                Raylib.DrawRectangleLinesEx(
                    new Rectangle(
                        camera.Position * Level.TileSize,
                        Camera.WidescreenSize * Level.TileSize
                    ),
                    2f / ViewZoom,
                    new Color(0, 255, 0, 255)       
                );
            }

            // 4:3 outline
            if (showStandard)
            {
                var standardResOutlineSize = Camera.StandardSize * ((Camera.WidescreenSize.X - 2) / Camera.WidescreenSize.X);
                Raylib.DrawRectangleLinesEx(
                    new Rectangle(
                        (camCenter - standardResOutlineSize / 2) * Level.TileSize,
                        standardResOutlineSize * Level.TileSize
                    ),
                    (both ? 1f : 2f) / ViewZoom,
                    new Color(0, 255, 0, 255)
                );
            }
        }
    }

    public void RenderBorder()
    {
        var lineWidth = 1f / ViewZoom;

        int borderRight = Level.Width - Level.BufferTilesRight;
        int borderBottom = Level.Height - Level.BufferTilesBot;
        int borderW = borderRight - Level.BufferTilesLeft;
        int borderH = borderBottom - Level.BufferTilesTop;

        Raylib.DrawRectangleLinesEx(
            new Rectangle(
                Level.BufferTilesLeft * Level.TileSize, Level.BufferTilesTop * Level.TileSize,
                borderW * Level.TileSize, borderH * Level.TileSize
            ),
            lineWidth,
            Color.White
        );

        // draw water height
        if (Level.HasWater)
        {
            float waterHeight = Level.WaterLevel + Level.BufferTilesBot + 0.5f;
            int waterDrawY = (int)((Level.Height - waterHeight) * Level.TileSize);
            Raylib.DrawLine(
                0, waterDrawY,
                Level.Width * Level.TileSize, waterDrawY,
                Color.Blue
            );
        }
    }

<<<<<<< HEAD
=======
    private void FillWater()
    {
        var level = RainEd.Instance.Level;

        float waterHeight = level.WaterLevel + level.BufferTilesBot + 0.5f;
        Raylib.DrawRectangle(
            0,
            (int)((level.Height - waterHeight) * Level.TileSize),
            level.Width * Level.TileSize,
            (int)(waterHeight * Level.TileSize),
            new Color(0, 0, 255, 100)
        );
    }

    /// <summary>
    /// Render level into single framebuffer.
    /// </summary>
    public void RenderLevel(LevelRenderConfig config)
    {
        var level = RainEd.Instance.Level;

        // draw level background
        Raylib.DrawRectangle(0, 0, level.Width * Level.TileSize, level.Height * Level.TileSize, LevelWindow.BackgroundColor);
        
        // draw the layers
        var drawTiles = config.DrawTiles || RainEd.Instance.Preferences.ViewTiles;
        var drawProps = config.DrawProps || RainEd.Instance.Preferences.ViewProps;

        for (int l = Level.LayerCount-1; l >= 0; l--)
        {
            var alpha = l == config.ActiveLayer ? 255 : 50;
            var color = LevelWindow.GeoColor(config.Fade, alpha);
            int offset = (l - config.ActiveLayer) * config.LayerOffset;

            Rlgl.PushMatrix();
            Rlgl.Translatef(offset, offset, 0f);
            RenderGeometry(l, color);

            if (drawTiles)
                RenderTiles(l, (int)(alpha * (100.0f / 255.0f)));
            
            if (drawProps)
                RenderProps(l, (int)(alpha * (100.0f / 255.0f)));
            
            if (config.DrawObjects)
                RenderObjects(l, new Color(255, 255, 255, alpha));
            
            Rlgl.PopMatrix();

            // draw water behind first layer if set
            if (config.FillWater && l == 1 && level.HasWater && !level.IsWaterInFront)
                FillWater();
        }

        // draw water
        if (config.FillWater && level.HasWater && level.IsWaterInFront)
            FillWater();
    }

    /// <summary>
    /// Render level into multiple framebuffers, and then composite it into the main one.
    /// </summary>
    /// <param name="config"></param>
    /// <param name="mainFrame"></param>
    /// <param name="layerFrames"></param>
    public void RenderLevelComposite(RlManaged.RenderTexture2D mainFrame, RlManaged.RenderTexture2D[] layerFrames, LevelRenderConfig config)
    {
        var level = RainEd.Instance.Level;
        var window = RainEd.Instance.LevelView;

        // draw level background
        Raylib.DrawRectangle(0, 0, level.Width * Level.TileSize, level.Height * Level.TileSize, LevelWindow.BackgroundColor);
        
        // draw the layers
        var drawTiles = config.DrawTiles || RainEd.Instance.Preferences.ViewTiles;
        var drawProps = config.DrawProps || RainEd.Instance.Preferences.ViewProps;
        var propAlpha = config.DrawProps ? 255 : 100;

        for (int l = Level.LayerCount-1; l >= 0; l--)
        {
            // draw layer into framebuffer
            int offset = (l - config.ActiveLayer) * config.LayerOffset;
            Raylib.BeginTextureMode(layerFrames[l]);

            Raylib.EndScissorMode();
            Raylib.ClearBackground(new Color(0, 0, 0, 0));
            window.BeginLevelScissorMode();

            Rlgl.PushMatrix();
                Rlgl.Translatef(offset, offset, 0f);
                RenderGeometry(l, LevelWindow.GeoColor(config.Fade, 255));

                // if drawTiles was explicitly set, they are drawn opaque.
                // but if it was not set, and is being drawn because of the view setting,
                // they are partially transparent.
                if (drawTiles)
                    RenderTiles(l, config.DrawTiles ? 255 : 100);

                // same goes for props.
                if (drawProps && !config.DrawPropsInFront)
                    RenderProps(l, propAlpha);
                
                if (config.DrawObjects)
                    RenderObjects(l, new Color(255, 255, 255, 255));
                
            Rlgl.PopMatrix();
        }

        // draw alpha-blended result into main frame
        Raylib.BeginTextureMode(mainFrame);
        for (int l = Level.LayerCount-1; l >= 0; l--)
        {
            Rlgl.PushMatrix();
            Rlgl.LoadIdentity();

            var alpha = l == config.ActiveLayer ? 255 : 50;
            RlExt.DrawRenderTexture(layerFrames[l], 0, 0, new Color(255, 255, 255, alpha));

            // draw water behind first layer if set
            if (config.FillWater && l == 1 && level.HasWater && !level.IsWaterInFront)
                FillWater();
            
            Rlgl.PopMatrix();
        }

        // draw props in front of geo
        if (drawProps && config.DrawPropsInFront)
        {
            for (int l = Level.LayerCount-1; l >= 0; l--)
            {
                int offset = (l - config.ActiveLayer) * config.LayerOffset;

                // draw props into layer's framebuffer
                Raylib.BeginTextureMode(layerFrames[l]);
                Raylib.ClearBackground(Color.Blank);

                Rlgl.PushMatrix();
                Rlgl.Translatef(offset, offset, 0);
                RenderProps(l, propAlpha);
                Rlgl.PopMatrix();
            }

            for (int l = Level.LayerCount-1; l >= 0; l--)
            {
                // draw alpha-blended results into main frame
                Raylib.BeginTextureMode(mainFrame);
                Rlgl.PushMatrix();
                    Rlgl.LoadIdentity();

                    var alpha = l == config.ActiveLayer ? 255 : 50;
                    RlExt.DrawRenderTexture(layerFrames[l], 0, 0, new Color(255, 255, 255, alpha));
                Rlgl.PopMatrix();
            }
        }

        // draw water
        if (config.FillWater && level.HasWater && level.IsWaterInFront)
            FillWater();
    }

    /// <summary>
    /// Update the texture used to send palette information to the palette shader.
    /// </summary>
    public void UpdatePaletteTexture()
    {
        for (int i = 0; i < 30; i++)
        {
            var litColorRGB = GetSunColor(PaletteLightLevel.Lit, i);
            var neutralColorRGB = GetSunColor(PaletteLightLevel.Neutral, i);
            var shadedColorRGB = GetSunColor(PaletteLightLevel.Shaded, i);

            var litColor = Glib.Color.FromRGBA(litColorRGB.R, litColorRGB.G, litColorRGB.B);
            var neutralColor = Glib.Color.FromRGBA(neutralColorRGB.R, neutralColorRGB.G, neutralColorRGB.B);
            var shadedColor = Glib.Color.FromRGBA(shadedColorRGB.R, shadedColorRGB.G, shadedColorRGB.B);

            _paletteImgBuf.SetPixel(i, 0, litColor);
            _paletteImgBuf.SetPixel(i, 1, neutralColor);
            _paletteImgBuf.SetPixel(i, 2, shadedColor);
        }

        paletteTexture.UpdateFromImage(_paletteImgBuf);
    }

    /// <summary>
    /// Use the palette shader for the upcoming draw operations.
    /// <br/><br/>
    /// Make sure the palette was recently updated using UpdatePaletteTexture before use.
    /// </summary>
    public void BeginPaletteShaderMode()
    {
        var shader = Shaders.PaletteShader;
        Raylib.BeginShaderMode(shader);
        shader.GlibShader.SetUniform("u_paletteTex", paletteTexture);
    }

>>>>>>> 145a93ab
    public void Dispose()
    {
        Palette.Dispose();
    }
}<|MERGE_RESOLUTION|>--- conflicted
+++ resolved
@@ -841,9 +841,7 @@
             );
         }
     }
-
-<<<<<<< HEAD
-=======
+    
     private void FillWater()
     {
         var level = RainEd.Instance.Level;
@@ -1003,43 +1001,7 @@
         if (config.FillWater && level.HasWater && level.IsWaterInFront)
             FillWater();
     }
-
-    /// <summary>
-    /// Update the texture used to send palette information to the palette shader.
-    /// </summary>
-    public void UpdatePaletteTexture()
-    {
-        for (int i = 0; i < 30; i++)
-        {
-            var litColorRGB = GetSunColor(PaletteLightLevel.Lit, i);
-            var neutralColorRGB = GetSunColor(PaletteLightLevel.Neutral, i);
-            var shadedColorRGB = GetSunColor(PaletteLightLevel.Shaded, i);
-
-            var litColor = Glib.Color.FromRGBA(litColorRGB.R, litColorRGB.G, litColorRGB.B);
-            var neutralColor = Glib.Color.FromRGBA(neutralColorRGB.R, neutralColorRGB.G, neutralColorRGB.B);
-            var shadedColor = Glib.Color.FromRGBA(shadedColorRGB.R, shadedColorRGB.G, shadedColorRGB.B);
-
-            _paletteImgBuf.SetPixel(i, 0, litColor);
-            _paletteImgBuf.SetPixel(i, 1, neutralColor);
-            _paletteImgBuf.SetPixel(i, 2, shadedColor);
-        }
-
-        paletteTexture.UpdateFromImage(_paletteImgBuf);
-    }
-
-    /// <summary>
-    /// Use the palette shader for the upcoming draw operations.
-    /// <br/><br/>
-    /// Make sure the palette was recently updated using UpdatePaletteTexture before use.
-    /// </summary>
-    public void BeginPaletteShaderMode()
-    {
-        var shader = Shaders.PaletteShader;
-        Raylib.BeginShaderMode(shader);
-        shader.GlibShader.SetUniform("u_paletteTex", paletteTexture);
-    }
-
->>>>>>> 145a93ab
+    
     public void Dispose()
     {
         Palette.Dispose();
