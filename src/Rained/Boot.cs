//#if !DEBUG
#define EXCEPTION_CATCHING
//#endif

using Raylib_cs;
using ImGuiNET;
using System.Runtime.InteropServices;
using System.Globalization;
using System.Diagnostics;

namespace RainEd
{
    static partial class Boot
    {
        // find the location of the app data folder
#if DATA_ASSEMBLY
        public static string AppDataPath = AppContext.BaseDirectory;
#elif DATA_APPDATA
        public static string AppDataPath = Path.Combine(Environment.GetFolderPath(Environment.SpecialFolder.ApplicationData), "rained");
#else
        public static string AppDataPath = Directory.GetCurrentDirectory();
#endif

        // import win32 MessageBox function
        [LibraryImport("user32.dll", StringMarshalling = StringMarshalling.Utf16)]
        private static partial int MessageBoxW(IntPtr hWnd, string text, string caption, uint type);

        public const int DefaultWindowWidth = 1200;
        public const int DefaultWindowHeight = 800;
        private static bool isAppReady = false;
        private static Glib.Window? splashScreenWindow = null;

        private static Glib.Window window = null!;
        public static Glib.Window Window => window;

        private static BootOptions bootOptions = null!;
        public static BootOptions Options { get => bootOptions; }

        private static void Main(string[] args)
        {
            Thread.CurrentThread.CurrentCulture = CultureInfo.InvariantCulture;
            
            bootOptions = new BootOptions(args);
            if (!bootOptions.ContinueBoot)
                return;

            if (bootOptions.Render)
                LaunchRenderer();
            else
                LaunchEditor();
        }

        private static void LaunchRenderer()
        {
            if (string.IsNullOrEmpty(bootOptions.LevelToLoad))
            {
                Console.ForegroundColor = ConsoleColor.Red;
                Console.Write("error: ");
                Console.ResetColor();

                Console.WriteLine("The level path was not given");
                Environment.ExitCode = 2;
                return;
            }

            try
            {
                Drizzle.DrizzleRender.Render(bootOptions.LevelToLoad);
            }
            catch (Drizzle.DrizzleRenderException e)
            {
                Console.ForegroundColor = ConsoleColor.Red;
                Console.Write("error: ");
                Console.ResetColor();
                Console.WriteLine(e.Message);
                Environment.ExitCode = 1;
            }
            catch (Exception e)
            {
                Console.ForegroundColor = ConsoleColor.Red;
                Console.Write("error: ");
                Console.ResetColor();
                Console.WriteLine(e);
                Environment.ExitCode = 1;
            }
        }

        private static void LaunchEditor()
        {
            bool showAltSplashScreen = DateTime.Now.Month == 4 && DateTime.Now.Day == 1; // being a lil silly
            AppDataPath = Options.AppDataPath;
            
            if (bootOptions.ShowOgscule)
                showAltSplashScreen = true;
            
            // create splash screen window to display while editor is loading
            if (!bootOptions.NoSplashScreen)
            {
                var winOptions = new Glib.WindowOptions()
                {
                    Width = 523,
                    Height = 307,
                    Border = Glib.WindowBorder.Hidden,
                    Title = "Loading Rained...",
                    VSync = false
                };

                splashScreenWindow = new Glib.Window(winOptions);
                splashScreenWindow.Initialize();

                var rctx = splashScreenWindow.RenderContext!;
                var texture = rctx.LoadTexture(Path.Combine(AppDataPath, "assets",showAltSplashScreen ? "splash-screen-alt.png":"splash-screen.png"));

                splashScreenWindow.BeginRender();

                rctx.Clear(Glib.Color.Black);
                rctx.Draw(texture);
                
                splashScreenWindow.EndRender();
                splashScreenWindow.SwapBuffers();
            }

            {
                var windowOptions = new Glib.WindowOptions()
                {
                    Width = DefaultWindowWidth,
                    Height = DefaultWindowHeight,
                    Border = Glib.WindowBorder.Resizable,
                    Title = "Rained",
                    Visible = false,
                    VSync = true,
                    SetupImGui = true
                };

                windowOptions.API.Version = new Silk.NET.Windowing.APIVersion(3, 3);
                windowOptions.API.Profile = Silk.NET.Windowing.ContextProfile.Core;

#if DEBUG
                windowOptions.API.Flags |= Silk.NET.Windowing.ContextFlags.Debug;
#endif

                window = new Glib.Window(windowOptions);

                window.ImGuiConfigure += () =>
                {
                    ImGuiExt.SetIniFilename(Path.Combine(AppDataPath, "config", "imgui.ini"));
                    ImGui.StyleColorsDark();

                    var io = ImGui.GetIO();
                    io.KeyRepeatDelay = 0.5f;
                    io.KeyRepeatRate = 0.03f;
                    io.ConfigFlags |= ImGuiConfigFlags.DockingEnable;

                    // this is the easiest way i figured to access preferences.json before
                    // RainEd initialization, but it does result in preferences.json being
                    // loaded twice 
                    var prefsFile = Path.Combine(AppDataPath, "config", "preferences.json");
                    if (File.Exists(prefsFile))
                    {
                        var prefs = UserPreferences.LoadFromFile(prefsFile);
                        if (prefs.ImGuiMultiViewport)
                        {
                            io.ConfigFlags |= ImGuiConfigFlags.ViewportsEnable;
                        }
                    }
                };

                window.Initialize();
                Raylib.InitWindow(window);

#if DEBUG
                window.RenderContext!.SetupErrorCallback((string msg) =>
                {
                    if (RainEd.Instance is not null)
                        RainEd.Logger.Error("GL error: {Error}", msg);
                });
#endif

                //Raylib.SetConfigFlags(ConfigFlags.ResizableWindow | ConfigFlags.HiddenWindow | ConfigFlags.VSyncHint);
                //Raylib.SetTraceLogLevel(TraceLogLevel.Warning);
                //Raylib.InitWindow(DefaultWindowWidth, DefaultWindowHeight, "Rained");
                //Raylib.SetTargetFPS(240);
                //Raylib.SetExitKey(KeyboardKey.Null);

                // set window icons
                /*var windowIcons = new Raylib_cs.Image[6];
                windowIcons[0] = Raylib.LoadImage(Path.Combine(AppDataPath, "assets", "icon16.png"));
                windowIcons[1] = Raylib.LoadImage(Path.Combine(AppDataPath, "assets", "icon24.png"));
                windowIcons[2] = Raylib.LoadImage(Path.Combine(AppDataPath, "assets", "icon32.png"));
                windowIcons[3] = Raylib.LoadImage(Path.Combine(AppDataPath, "assets", "icon48.png"));
                windowIcons[4] = Raylib.LoadImage(Path.Combine(AppDataPath, "assets", "icon128.png"));
                windowIcons[5] = Raylib.LoadImage(Path.Combine(AppDataPath, "assets", "icon256.png"));
                
                unsafe
                {
                    fixed (Raylib_cs.Image* iconArr = windowIcons)
                        Raylib.SetWindowIcons(iconArr, windowIcons.Length);
                }*/

                string? assetDataPath = null;
                if (!File.Exists(Path.Combine(AppDataPath, "config", "preferences.json")))
                {
                    window.Visible = true;
                    if (splashScreenWindow is not null) splashScreenWindow.Visible = false;
                    
                    var appSetup = new AppSetup();
                    if (!appSetup.Start(out assetDataPath))
                    {
                        window.Dispose();
                        return;
                    }
                }

                RainEd app;

                try
                {
                    app = new(assetDataPath, bootOptions.LevelToLoad);
                }
                catch (RainEdStartupException)
                {
                    Environment.ExitCode = 1;
                    return;
                }
#if EXCEPTION_CATCHING
                catch (Exception e)
                {
                    NotifyError(e);
                    return;
                }
#endif
                Window.Visible = true;
                if (splashScreenWindow is not null) splashScreenWindow.Visible = false;

                isAppReady = true;
<<<<<<< HEAD
#if !DEBUG
=======
                
#if EXCEPTION_CATCHING
>>>>>>> e5d456b5
                try
#endif
                {
                    while (app.Running)
                    {
                        Raylib.BeginDrawing();
                        window.ImGuiController!.Update(Raylib.GetFrameTime());
                        app.Draw(Raylib.GetFrameTime());
                        window.ImGuiController!.Render();
                        Raylib.EndDrawing();

                        Glib.GLResource.UnloadGCQueue();
                    }

                    RainEd.Logger.Information("Shutting down Rained...");
                    app.Shutdown();
                }
#if EXCEPTION_CATCHING
                catch (Exception e)
                {
                    try
                    {
                        LevelSerialization.Save(RainEd.EmergencySaveFilePath);
                    }
                    catch (Exception saveError)
                    {
                        RainEd.Logger.Error("Failed to make an emergency level save.\n{Message}", saveError);
                    }

                    NotifyError(e);
                }
#endif
                window.Dispose();
                //rlImGui.Shutdown();

                //foreach (var img in windowIcons)
                //    Raylib.UnloadImage(img);
            }

            GC.Collect();
            GC.WaitForPendingFinalizers();
            //RlManaged.RlObject.UnloadGCQueue();
            
            //Raylib.CloseWindow();
            splashScreenWindow?.Close();
        }

        public static void DisplayError(string windowTitle, string windowContents)
        {
            bool success = false;

            if (OperatingSystem.IsWindows())
            {
                success = true;
                MessageBoxW(new IntPtr(0), windowContents, windowTitle, 0x10);
            }
            else if (OperatingSystem.IsLinux())
            {
                // try using zenity
                try
                {
                    var procStartInfo = new ProcessStartInfo("zenity", ["--error", "--text", windowContents, "--title", windowTitle])
                    {
                        UseShellExecute = false,
                    };

                    Process.Start(procStartInfo)!.WaitForExit();
                    success = true;
                }
                catch (Exception)
                {}
            }
            
            // user does not have a supported system of showing a dialog error box
            // so just show it in imgui.
            if (!success)
            {
                if (!isAppReady)
                {
                    window.Visible = true;
                    if (splashScreenWindow is not null) splashScreenWindow.Visible = false;
                }

                ImGui.StyleColorsDark();

                while (!Raylib.WindowShouldClose())
                {
                    Raylib.BeginDrawing();
                    Raylib.ClearBackground(Raylib_cs.Color.Black);

                    window.ImGuiController!.Update(Raylib.GetFrameTime());

                    var windowFlags = ImGuiWindowFlags.NoCollapse | ImGuiWindowFlags.NoResize | ImGuiWindowFlags.NoMove | ImGuiWindowFlags.NoSavedSettings;

                    var viewport = ImGui.GetMainViewport();
                    ImGui.SetNextWindowPos(viewport.Pos);
                    ImGui.SetNextWindowSize(viewport.Size);

                    if (ImGui.Begin(windowTitle + "##ErrorWindow", windowFlags))
                    {
                        ImGui.PushTextWrapPos(ImGui.GetContentRegionAvail().X);
                        ImGui.TextWrapped(windowContents);
                        ImGui.PopTextWrapPos();
                    } ImGui.End();

                    window.ImGuiController!.Render();
                    Raylib.EndDrawing();
                }

                if (!isAppReady)
                {
                    Raylib.CloseWindow();
                    splashScreenWindow?.Close();
                }
            }
        }

        private static void NotifyError(Exception e)
        {
            if (RainEd.Instance is not null)
            {
                RainEd.Logger.Fatal("FATAL EXCEPTION.\n{ErrorMessage}", e);
            }

            Environment.ExitCode = 1;

            // show message box
            var windowTitle = "Fatal Exception";
            var windowContents = $"A fatal exception has occured:\n{e}\n\nThe application will now quit.";

            DisplayError(windowTitle, windowContents);
        }
    }
}<|MERGE_RESOLUTION|>--- conflicted
+++ resolved
@@ -1,6 +1,6 @@
-//#if !DEBUG
+#if !DEBUG
 #define EXCEPTION_CATCHING
-//#endif
+#endif
 
 using Raylib_cs;
 using ImGuiNET;
@@ -233,12 +233,8 @@
                 if (splashScreenWindow is not null) splashScreenWindow.Visible = false;
 
                 isAppReady = true;
-<<<<<<< HEAD
-#if !DEBUG
-=======
                 
 #if EXCEPTION_CATCHING
->>>>>>> e5d456b5
                 try
 #endif
                 {
