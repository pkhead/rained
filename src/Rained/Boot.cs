--- conflicted
+++ resolved
@@ -151,10 +151,7 @@
                     io.KeyRepeatDelay = 0.5f;
                     io.KeyRepeatRate = 0.03f;
                     io.ConfigFlags |= ImGuiConfigFlags.DockingEnable;
-
-<<<<<<< HEAD
-                    // get available fonts for imgui
-=======
+                    
                     try
                     {
                         unsafe
@@ -166,21 +163,7 @@
                     {
                         Log.Error("FreeType setup failed: {Exception}", e);
                     }
-
-                    // this is the easiest way i figured to access preferences.json before
-                    // RainEd initialization, but it does result in preferences.json being
-                    // loaded twice 
-                    var prefsFile = Path.Combine(AppDataPath, "config", "preferences.json");
-                    if (File.Exists(prefsFile))
-                    {
-                        var prefs = UserPreferences.LoadFromFile(prefsFile);
-                        if (prefs.ImGuiMultiViewport)
-                        {
-                            io.ConfigFlags |= ImGuiConfigFlags.ViewportsEnable;
-                        }
-                    }
-
->>>>>>> 4bea91fd
+                    
                     Fonts.UpdateAvailableFonts();
                     Fonts.ReloadFonts();
                 };
