--- conflicted
+++ resolved
@@ -547,25 +547,6 @@
         }
     }
 
-<<<<<<< HEAD
-        if (KeyShortcuts.Activated(KeyShortcut.Render))
-        {
-            PromptUnsavedChanges(() =>
-            {
-                drizzleRenderWindow = new DrizzleRenderWindow();
-            }, false);
-        }
-
-        if (KeyShortcuts.Activated(KeyShortcut.ToggleTiles))
-        {
-            editorWindow.ViewTiles = !editorWindow.ViewTiles;
-        }
-
-        if (KeyShortcuts.Activated(KeyShortcut.ToggleGrid))
-        {
-            editorWindow.LevelRenderer.ViewGrid = !editorWindow.LevelRenderer.ViewGrid;
-        }
-=======
     private readonly List<Action> deferredActions = [];
 
     /// <summary>
@@ -579,7 +560,6 @@
     public void DeferToNextFrame(Action action)
     {
         deferredActions.Add(action);
->>>>>>> 5615f9e3
     }
     
     public void Draw(float dt)
@@ -596,113 +576,6 @@
         KeyShortcuts.Update();
         ImGui.DockSpaceOverViewport();
 
-<<<<<<< HEAD
-        // main menu bar
-        if (ImGui.BeginMainMenuBar())
-        {
-            if (ImGui.BeginMenu("File"))
-            {
-                KeyShortcuts.ImGuiMenuItem(KeyShortcut.New, "New");
-                KeyShortcuts.ImGuiMenuItem(KeyShortcut.Open, "Open");
-                KeyShortcuts.ImGuiMenuItem(KeyShortcut.Save, "Save");
-                KeyShortcuts.ImGuiMenuItem(KeyShortcut.SaveAs, "Save As...");
-
-                ImGui.Separator();
-
-                KeyShortcuts.ImGuiMenuItem(KeyShortcut.Render, "Render...");
-                ImGui.MenuItem("Mass Render", false);
-
-                ImGui.Separator();
-                if (ImGui.MenuItem("Preferences"))
-                {
-                    PreferencesWindow.IsWindowOpen = true;
-                }
-
-                ImGui.Separator();
-                if (ImGui.MenuItem("Quit", "Alt+F4"))
-                {
-                    PromptUnsavedChanges(() => Running = false);
-                }
-
-                ImGui.EndMenu();
-            }
-
-            if (ImGui.BeginMenu("Edit"))
-            {
-                KeyShortcuts.ImGuiMenuItem(KeyShortcut.Undo, "Undo");
-                KeyShortcuts.ImGuiMenuItem(KeyShortcut.Redo, "Redo");
-                //ImGui.Separator();
-                //ImGuiMenuItemShortcut(ShortcutID.Cut, "Cut");
-                //ImGuiMenuItemShortcut(ShortcutID.Copy, "Copy");
-                //ImGuiMenuItemShortcut(ShortcutID.Paste, "Paste");
-                ImGui.Separator();
-
-                if (ImGui.MenuItem("Resize Level..."))
-                {
-                    levelResizeWin = new LevelResizeWindow();
-                }
-
-                ImGui.EndMenu();
-            }
-
-            if (ImGui.BeginMenu("View"))
-            {
-                if (ImGui.MenuItem("Grid", KeyShortcuts.GetShortcutString(KeyShortcut.ToggleGrid), editorWindow.LevelRenderer.ViewGrid))
-                {
-                    editorWindow.LevelRenderer.ViewGrid = !editorWindow.LevelRenderer.ViewGrid;
-                }
-
-
-                if (ImGui.MenuItem("Obscured Beams", null, editorWindow.LevelRenderer.ViewObscuredBeams))
-                {
-                    editorWindow.LevelRenderer.ViewObscuredBeams = !editorWindow.LevelRenderer.ViewObscuredBeams;
-                }
-
-                if (ImGui.MenuItem("Tile Heads", null, editorWindow.LevelRenderer.ViewTileHeads))
-                {
-                    editorWindow.LevelRenderer.ViewTileHeads = !editorWindow.LevelRenderer.ViewTileHeads;
-                }
-
-                if (ImGui.MenuItem("Tiles", KeyShortcuts.GetShortcutString(KeyShortcut.ToggleTiles), editorWindow.ViewTiles))
-                {
-                    editorWindow.ViewTiles = !editorWindow.ViewTiles;
-                }
-
-                ImGui.Separator();
-
-                if (ImGui.MenuItem("Keyboard Shortcuts", null, ShortcutsWindow.IsWindowOpen))
-                {
-                    ShortcutsWindow.IsWindowOpen = !ShortcutsWindow.IsWindowOpen;
-                }
-
-                ImGui.Separator();
-                
-                if (ImGui.MenuItem("Show Data Folder..."))
-                    ShowPathInSystemBrowser(Path.Combine(Boot.AppDataPath, "Data"), false);
-                
-                if (ImGui.MenuItem("Show Render Folder..."))
-                    ShowPathInSystemBrowser(Path.Combine(Boot.AppDataPath, "Data", "Levels"), false);
-                
-                ImGui.EndMenu();
-            }
-
-            if (ImGui.BeginMenu("Help"))
-            {
-                if (ImGui.MenuItem("About..."))
-                {
-                    AboutWindow.IsWindowOpen = true;
-                }
-                
-                ImGui.EndMenu();
-            }
-
-            ImGui.EndMainMenuBar();
-        }
-
-        HandleShortcuts();
-
-=======
->>>>>>> 5615f9e3
         UpdateRopeSimulation();
         EditorWindow.Render();
 
@@ -721,143 +594,6 @@
         {
             ImGui.ShowDemoWindow(ref ShowDemoWindow);
         }
-<<<<<<< HEAD
-
-        // render level browser
-        FileBrowser.Render();
-
-        // render drizzle render, if in progress
-        if (drizzleRenderWindow is not null)
-        {
-            // if this returns true, the render window had closed
-            if (drizzleRenderWindow.DrawWindow())
-            {
-                drizzleRenderWindow.Dispose();
-                drizzleRenderWindow = null;
-
-                // the whole render process allocates ~1 gb of memory
-                // so, try to free all that
-                GC.Collect(2, GCCollectionMode.Aggressive, true, true);
-                GC.WaitForFullGCComplete();
-            }
-        }
-
-        // render level resize window
-        if (levelResizeWin is not null)
-        {
-            levelResizeWin.DrawWindow();
-            if (!levelResizeWin.IsWindowOpen) levelResizeWin = null;
-        }
-        
-        // notification window
-        if (notificationTime > 0f) {
-            ImGuiWindowFlags windowFlags =
-                ImGuiWindowFlags.NoDecoration | ImGuiWindowFlags.AlwaysAutoResize | ImGuiWindowFlags.NoSavedSettings |
-                ImGuiWindowFlags.NoFocusOnAppearing | ImGuiWindowFlags.NoNav | ImGuiWindowFlags.NoMove;
-            
-            ImGuiViewportPtr viewport = ImGui.GetMainViewport();
-            const float pad = 10f;
-
-            Vector2 windowPos = new(
-                viewport.WorkPos.X + pad,
-                viewport.WorkPos.Y + viewport.WorkSize.Y - pad
-            );
-            Vector2 windowPosPivot = new(0f, 1f);
-            ImGui.SetNextWindowPos(windowPos, ImGuiCond.Always, windowPosPivot);
-
-            var flashValue = (float) (Math.Sin(Math.Min(notifFlash, 0.25f) * 16 * Math.PI) + 1f) / 2f;
-            var windowBg = ImGui.GetStyle().Colors[(int) ImGuiCol.WindowBg];
-
-            if (flashValue > 0.5f)
-                ImGui.PushStyleColor(ImGuiCol.WindowBg, new Vector4(flashValue, flashValue, flashValue, windowBg.W));
-            else
-                ImGui.PushStyleColor(ImGuiCol.WindowBg, windowBg);
-            
-            if (ImGui.Begin("Notification", windowFlags))
-                ImGui.TextUnformatted(notification);
-            ImGui.End();
-
-            ImGui.PopStyleColor();
-
-            if (timerDelay == 0)
-            {
-                notificationTime -= dt;
-                notifFlash += dt;
-            }
-        }
-
-        ShortcutsWindow.ShowWindow();
-        AboutWindow.ShowWindow();
-        PreferencesWindow.ShowWindow();
-
-        // prompt unsaved changes
-        if (promptUnsavedChanges)
-        {
-            promptUnsavedChanges = false;
-            ImGui.OpenPopup("Unsaved Changes");
-
-            // center popup modal
-            var viewport = ImGui.GetMainViewport();
-            ImGui.SetNextWindowPos(viewport.GetCenter(), ImGuiCond.Appearing, new Vector2(0.5f, 0.5f));
-        }
-
-        bool unused = true;
-        if (ImGui.BeginPopupModal("Unsaved Changes", ref unused, ImGuiWindowFlags.AlwaysAutoResize | ImGuiWindowFlags.NoSavedSettings))
-        {
-            if (promptUnsavedChangesCancelable)
-            {
-                ImGui.Text("Do you want to save your changes before proceeding?");
-            }
-            else
-            {
-                ImGui.Text("You must save before proceeding.\nDo you want to save now?");
-            }
-
-            if (ImGui.Button("Yes") || ImGui.IsKeyPressed(ImGuiKey.Enter) || ImGui.IsKeyPressed(ImGuiKey.Space))
-            {
-                ImGui.CloseCurrentPopup();
-
-                // unsaved change callback is run in SaveLevel
-                if (string.IsNullOrEmpty(currentFilePath))
-                    OpenLevelBrowser(FileBrowser.OpenMode.Write, SaveLevel);
-                else
-                    SaveLevel(currentFilePath);
-            }
-
-            ImGui.SameLine();
-            if (ImGui.Button("No") || (!promptUnsavedChangesCancelable && ImGui.IsKeyPressed(ImGuiKey.Escape)))
-            {
-                ImGui.CloseCurrentPopup();
-
-                if (promptUnsavedChangesCancelable)
-                {
-                    if (promptCallback is not null)
-                    {
-                        promptCallback();
-                        promptCallback = null;
-                    }
-                }
-            }
-
-            if (promptUnsavedChangesCancelable)
-            {
-                ImGui.SameLine();
-                if (ImGui.Button("Cancel") || ImGui.IsKeyPressed(ImGuiKey.Escape))
-                {
-                    ImGui.CloseCurrentPopup();
-                    promptCallback = null;
-                }
-            }
-
-            ImGui.EndPopup();
-        }
-
-        rlImGui.End();
-
-        if (timerDelay > 0)
-            timerDelay--;
-=======
->>>>>>> 5615f9e3
     }
 
     public void UpdateRopeSimulation()
