# RAINED LEVEL EDITOR!!!

Read LICENSE.md for software licenses

Also, this is still in beta, so expect changes and bugs. Please report bugs, complaints, and suggestions by creating an issue on GitHub, or pinging @chromosoze in the Rain World Discord server or Rain World Modding Academy server. I also accept DMs. Hope you like it!

## Updates
Check https://github.com/pkhead/rained/releases for any new releases. If you want to update it, you should remove and replace all the files and folders from this installation folder EXCEPT:
- preferences.json
- imgui.ini
- logs/
- themes/
- Your Data folder, if present

## Importing Custom Tiles, Props, or Materials
You *can* do so by editing the Init.txt files manually and copying over the graphics and stuff... Or you can do the same thing automagically through the assets tab in the preferences window (File > Preferences). It'll save you some time! Although, if you have a .zip file you unfortunately must decompress it first. I'll think of a way to change that... 

## Quick Start
If you've used a Rain World level editor before, how to use Rained hopefully shouldn't be too obtuse. But here are some notes on new stuff I added:
- Check out the menus (on the top) and the shortcuts!
  (In the future I may make keyboard actions in each editor accessible through a menu)
- In the effects editor, you can drag effect slots up and down in the active effects list.
- You can also delete effect slots by right-clicking on them.
- In the prop editor, double-click (or press C) in the level to add a prop.
- When vertex mode is on in the prop editor, the outline colors for each prop mean different things about the way they're moved/rotated/scaled:
  - Blue: The scale axis is determined by the prop's rotation - this will keep rectangles rectangles.
  - White: In contrast to blue, the scale axis is not determined by its rotation - it will be distorted if it's rotated.
  - Green: You can move its endpoints in vertex mode. This applies to all rope and long props.
  - Red: A rope/long prop that isn't a rectangle. The editor only supports rectangular rope/long props, so you can't transform it until you press "Reset Transform".
- If you scale multiple props, it will force proportional scaling.
- You can use your mouse to manipulate the light circle in the light editor.

If you do not like the keyboard shortcuts, feel free to complain to me. You may also change them through the preferences menu,
accessible by going to the "File" clicking on "Preferences".

Here are some tips on using the GUI elements:
- You can freely move and resize docks (e.g. the level dock, the build dock, the shortcuts dock, etc).
- In the prop editor, some inputs for the prop options are drag inputs, meaning that to change them you
  click and drag left/right in the box.
<<<<<<< HEAD
- Experiment with activating inputs with a modifier key down (ctrl, shift, alt).

## Custom Autotiles
Rained has a system to create custom autotilers with Lua scripts. Lua is a pretty simple language, so if you have any experience with coding it hopefully shouldn't be too hard to learn. Just remember that tables start at 1 instead of 0.

Look at the `scripts/init.lua` file as well as the code for the pre-packaged autotilers to get a feeling on how to make custom autotilers.
=======
- Experiment with interacting with input boxes with a modifier key down (ctrl, shift, alt).
>>>>>>> 8b187d66
<|MERGE_RESOLUTION|>--- conflicted
+++ resolved
@@ -37,13 +37,9 @@
 - You can freely move and resize docks (e.g. the level dock, the build dock, the shortcuts dock, etc).
 - In the prop editor, some inputs for the prop options are drag inputs, meaning that to change them you
   click and drag left/right in the box.
-<<<<<<< HEAD
 - Experiment with activating inputs with a modifier key down (ctrl, shift, alt).
 
 ## Custom Autotiles
 Rained has a system to create custom autotilers with Lua scripts. Lua is a pretty simple language, so if you have any experience with coding it hopefully shouldn't be too hard to learn. Just remember that tables start at 1 instead of 0.
 
-Look at the `scripts/init.lua` file as well as the code for the pre-packaged autotilers to get a feeling on how to make custom autotilers.
-=======
-- Experiment with interacting with input boxes with a modifier key down (ctrl, shift, alt).
->>>>>>> 8b187d66
+Look at the `scripts/init.lua` file as well as the code for the pre-packaged autotilers to get a feeling on how to make custom autotilers.